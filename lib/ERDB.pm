<<<<<<< HEAD
package ERDB;

    use strict;
    use base qw(Exporter);
    use vars qw(@EXPORT_OK);
    @EXPORT_OK = qw(encode);
    use Tracer;
    use Data::Dumper;
    use XML::Simple;
    use ERDB::Query;
    use ERDB::Object;
    use Stats;
    use Time::HiRes qw(gettimeofday);
    use Digest::MD5 qw(md5_base64);
    use CGI qw(-nosticky);
    use ERDB::Helpers::SQLBuilder;
    use ERDB::Helpers::ObjectPath;
    use ERDBExtras;
    use FreezeThaw;

=head1 Entity-Relationship Database Package

=head2 Introduction

The Entity-Relationship Database Package allows the client to create an
easily-configurable database of Entities connected by Relationships. Each entity
is represented by one or more relations in an underlying SQL database. Each
relationship is represented by a single relation that connects two entities.
Entities and relationships are collectively referred to in the documentation as
I<objects>.

Although this package is designed for general use, most examples are derived
from the world of bioinformatics, which is where this technology was first
deployed.

Each entity has at least one relation, the I<primary relation>, that has the
same name as the entity. The primary relation contains a field named C<id> that
contains the unique identifier of each entity instance. An entity may have
additional relations that contain fields which are optional or can occur more
than once. For example, the C<Feature> entity has a B<feature-type> attribute
that occurs exactly once for each feature. This attribute is implemented by a
C<feature_type> column in the primary relation C<Feature>. In addition, however,
a feature may have zero or more aliases. These are implemented using a
C<FeatureAlias> relation that contains two fields-- the feature ID (C<id>) and
the alias name (C<alias>). The C<Feature> entity also contains an optional
virulence number. This is implemented as a separate relation C<FeatureVirulence>
which contains an ID (C<id>) and a virulence number (C<virulence>). If the
virulence of a feature I<ABC> is known to be 6, there will be one row in the
C<FeatureVirulence> relation possessing the value I<ABC> as its ID and 6 as its
virulence number. If the virulence of I<ABC> is not known, there will not be any
rows for it in C<FeatureVirulence>.

Entities are connected by binary relationships implemented using single
relations possessing the same name as the relationship itself and that has an
1-to-many (C<1M>) or many-to-many (C<MM>). Each relationship's relation contains
a C<from-link> field that contains the ID of the source entity and a C<to-link>
field that contains the ID of the target entity. The name of the relationship is
generally a verb phrase with the source entity as the subject and the target
entity as the object. So, for example, the B<ComesFrom> relationship connects
the C<Genome> and C<Source> entities, and indicates that a particular source
organization participated in the mapping of the genome. A source organization
frequently participates in the mapping of many genomes, and many source
organizations can cooperate in the mapping of a single genome, so this
relationship has an arity of many-to-many (C<MM>). The relation that implements
the C<ComesFrom> relationship is called C<ComesFrom> and contains two fields--
C<from-link>, which contains a genome ID, and C<to-link>, which contains a
source ID.

A one-to-many relationship can be I<embedded> in the entity on the many side.
So, for example, A genome contains many features but a feature is in only one
genom. The C<IsOwnerOf> relationship from C<Genome> to C<Feature> can be
stored as a field in the C<Feature> entity. The field C<IsOwnerOf(from-link)>
is a new field in C<Feature>, and the field C<IsOwnerOf(to-link)> is actually
the feature ID. Embedded relationships cannot have a C<ToIndex> or any other
alternatate indexes.

A relationship may itself have attributes. These attributes, known as
I<intersection data attributes>, are implemented as additional fields in the
relationship's relation. So, for example, the B<IsMadeUpOf> relationship
connects the B<Contig> entity to the B<Sequence> entity, and is used to
determine which sequences make up a contig. The relationship has as an attribute
the B<start-position>, which indicates where in the contig that the sequence
begins. This attribute is implemented as the C<start_position> field in the
C<IsMadeUpOf> relation.

The database itself is described by an XML file. In addition to all the data
required to define the entities, relationships, and attributes, the schema
provides space for notes describing the data and what it means and information
about how to display a diagram of the database. These are used to create web
pages describing the data.

=head2 Data Types, Queries and Filtering

=head3 Data Types

The ERDB system supports many different data types. It is possible to
configure additional user-defined types by adding PERL modules to the
code. Each new type must be a subclass of L<ERDB::Type>. Standard
types are listed in the compile-time STANDARD_TYPES constant. Custom
types should be listed in the C<$ERDBExtras::customERDBtypes> variable
of the configuration file. The variable must be a list reference
containing the names of the ERDB::Type subclasses for the custom
types.

To get complete documentation of all the types, use
the L</ShowDataTypes> method. The most common types are

=over 4

=item int

Signed whole number with a range of roughly negative 2 billion to positive
2 billion. Integers are stored in the database as a 32-bit binary number.

=item string

Variable-length string, up to around 250 characters. Strings are stored in
the database as variable-length ASCII with some escaping.

=item text

Variable-length string, up to around 65000 characters. Text is stored in the
database as variable-length ASCII with some escaping. Only the first 250
characters can be indexed.

=item float

Double-precision floating-point number, ranging from roughly -10^-300
to 10^-300, with around 14 significant digits. Floating-point numbers
are stored in the database in IEEE 8-byte floating-point format.

=item date

Date/time value, in whole seconds. Dates are stored as a number of seconds
from the beginning of the Unix epoch (January 1, 1970) in Universal
Coordinated Time. This makes it identical to a date or time number in PERL,
Unix, or Windows.

=back

All data fields are converted when stored or retrieved using the
L</EncodeField> and L</DecodeField> methods. This allows us to store
very exotic data values such as string lists, images, and PERL objects. The
conversion is not, however, completely transparent because no conversion
is performed on the parameter values for the various L</Get>-based queries.
There is a good reason for this: you can specify general SQL expressions as
filters, and it's extremely difficult for ERDB to determine the data type of
a particular parameter. This topic is dealt with in more detail below.

=head3 Standard Field Name Format

There are several places in which field names are specified by the caller.
The standard field name format is the name of the entity or relationship
followed by the field name in parentheses. In some cases there a particular
entity or relationship is considered the default. Fields in the default
object can be specified as an unmodified field name. For example,

    Feature(species-name)

would specify the species name field for the C<Feature> entity. If the
C<Feature> table were the default, it could be specified as

    species-name

without the object name.

In some cases, the object name may not be the actual name of an object
in the database. It could be an alias assigned by a query, or the converse
name of a relationship. Alias names and converse names are generally
specified in the object name list of a query method. The alias or converse
name used in the query method will be carried over in all parameters to the
method and any data value structures returned by the query. In most cases,
once you decide on a name for something in a query, the name will stick for
all data returned by the query.

=head3 Queries

Queries against the database are performed by variations of the L</Get> method.
This method has four parameters: the I<object name list>, the I<filter clause>,
the I<parameter list>, and an optional I<field list>. There is a certain complexity
involved in queries that has evolved over a period of many years in which the needs
of the applications were balanced against a need for simplicity. In most cases, you
just list the objects used in the query, code a standard SQL filter clause with
field names in the L</Standard Field Name Format>, and specify a list of
parameters to plug in to the parameter marks. The use of the special field name
format and the list of object names spare you the pain of writing a C<FROM>
clause and worrying about joins. For example, here's a simple query to look up
all Features for a particular genome.

    my $query = $erdb->Get('Genome HasFeature Feature', 'Genome(id) = ?', [$genomeID]);

For more complicated queries, see the rest of this section.

=head4 Object Name List

The I<object name list> specifies the names of the entities and relationships
that participate in the query. This includes every object used to filter the
query as well as every object from which data is expected. The ERDB engine will
automatically generate the join clauses required to make the query work, which
greatly simplifies the coding of the query. You can specify the object name
list using a list reference or a space-delimited string. The following two
calls are equivalent.

    my $query = $erdb->Get(['Genome', 'UsesImage', 'Image'], $filter, \@parms);

    my $query = $erdb->Get('Genome UsesImage Image', $filter, \@parms);

If you specify a string, you have a few more options.

=over 4

=item *

You can use the keyword C<AND> to start a new join chain with an object
further back in the list.

=item *

You can specify an object name more than once. If it is intended to
be a different instance of the same object, simply put a number at the
end. Each distinct number indicates a distinct instance. The numbers
must all be less than 100. (Numbers 100 and greater are reserved for
internal use).

=item *

You can use the converse name of a relationship to make the object name list
read more like regular English.

=back

These requirements do not come up very often, but they can make a big differance.

For example, let us say you are looking for a feature that has a role in a
particular subsystem and also belongs to a particular genome. You can't use

    my $query = $erdb->Get(['Feature', 'HasRoleInSubsystem', 'Subsystem', 'HasFeature', 'Genome'], $filter, \@parms);

because you don't want to join the C<HasFeature> table to the subsystem table.
Instead, you use

    my $query = $erdb->Get("Feature HasRoleInSubsystem Subsystem AND Feature HasFeature Genome", $filter, \@parms);

Now consider a taxonomy hierarchy using the entity C<Class> and the
relationship C<BelongsTo> and say you want to find all subclasses of a
particular class. If you code

    my $query = $erdb->Get("Class BelongsTo Class", 'Class(id) = ?', [$class])

Then the query will only return the particular class, and only if it belongs
to itself. The following query finds every class that belongs to a particular
class.

    my $query = $erdb->Get("Class BelongsTo Class2", 'Class2(id) = ?', [$class]);

This query does the converse. It finds every class belonging to a particular class.

    my $query = $erdb->Get("Class BelongsTo Class2", 'Class(id) = ?', [$class]);

The difference is indicated by the field name used in the filter clause. Because
the first occurrence of C<Class> is specified in the filter rather than the
second occurrence (C<Class2>), the query is anchored on the from-side of the
relationship.

=head4 Filter Clause

The filter clause is an SQL WHERE clause (without the WHERE) to be used to filter
and sort the query. The WHERE clause can be parameterized with parameter markers
(C<?>). Each field used in the WHERE clause must be specified in
L</Standard Field Name Format>. Any parameters specified in the filter clause should
be added to the parameter list as additional parameters. The fields in a filter
clause can come from primary entity relations, relationship relations, or
secondary entity relations; however, all of the entities and relationships
involved must be included in the list of object names on the query. There is
never a default object name for filter clause fields.

The filter clause can also specify a sort order. To do this, simply follow
the filter string with an ORDER BY clause. For example, the following filter
string gets all genomes for a particular genus and sorts them by species name.

    "Genome(genus) = ? ORDER BY Genome(species)"

Note that the case is important. Only an uppercase "ORDER BY" with a single
space will be processed. The idea is to make it less likely to find the verb by
accident.

The rules for field references in a sort order are the same as those for field
references in the filter clause in general; however, unpredictable things may
happen if a sort field is from an entity's secondary relation.

Finally, you can limit the number of rows returned by adding a LIMIT clause. The
LIMIT must be the last thing in the filter clause, and it contains only the word
"LIMIT" followed by a positive number. So, for example

    "Genome(genus) = ? ORDER BY Genome(species) LIMIT 10"

will only return the first ten genomes for the specified genus. The ORDER BY
clause is not required. For example, to just get the first 10 genomes in the
B<Genome> table, you could use

    "LIMIT 10"

as your filter clause.

=head4 Parameter List

The parameter list is a reference to a list of parameter values. The parameter
values are substituted for the parameter marks in the filter clause in strict
left-to-right order.

In the parameter list for a filter clause, you must be aware of the proper
data types and perform any necessary conversions manually. This is not normally
a problem. Most of the time, you only query against simple numeric or string
fields, and you only need to convert a string if there's a possibility it has
exotic characters like tabs or new-lines in it. Sometimes, however, this is not
enough.

When you are writing programs to query ERDB databases, you can call
L</EncodeField> directly, specifying a field name in the
L</Standard Field Name Format>. The value will be converted as if it
was being stored into a field of the specified type. Alternatively, you
can call L</encode>, specifying a data type name. Both of these techniques
are shown in the example below.

    my $query = $erdb->Get("Genome UsesImage Image",
                           "Image(png) = ? AND Genome(description) = ?",
                           [$erdb->EncodeFIeld('Image(png)', $myImage),
                            ERDB::encode(text => $myDescription)]);

You can export the L</encode> method if you expect to be doing this a lot
and don't want to bother with the package name on the call.

    use ERDB qw(encode);

    # ... much later ...

    my $query = $erdb->Get("Genome UsesImage Image",
                           "Image(png) = ? AND Genome(description) = ?",
                           [$erdb->EncodeField('Image(png)', $myImage),
                            encode(text => $myDescription)]);

=head2 XML Database Description

=head3 Global Tags

The entire database definition must be inside a B<Database> tag. The display
name of the database is given by the text associated with the B<Title> tag. The
display name is only used in the automated documentation. The entities and
relationships are listed inside the B<Entities> and B<Relationships> tags,
respectively. There is also a C<Shapes> tag that contains additional shapes to
display on the database diagram, and an C<Issues> tag that describes general
things that need to be remembered. These last two are completely optional.

    <Database>
        <Title>... display title here...</Title>
        <Issues>
            ... comments here ...
        </Issues>
        <Regions>
            ... region definitions here ...
        </Regions>
        <Entities>
            ... entity definitions here ...
        </Entities>
        <Relationships>
            ... relationship definitions here ...
        </Relationships>
        <Shapes>
           ... shape definitions here ...
        </Shapes>
    </Database>

=head3 Notes and Asides

Entities, relationships, shapes, indexes, and fields all allow text tags called
B<Notes> and B<Asides>. Both these tags contain comments that appear when the
database documentation is generated. In addition, the text inside the B<Notes>
tag will be shown as a tooltip when mousing over the diagram.

The following special codes allow a limited rich text capability in Notes and
Asides.

[b]...[/b]: Bold text

[i]...[/i]: Italics

[p]...[/p]: Paragraph

[link I<href>]...[/link]: Hyperlink to the URL I<href>

[list]...[*]...[*]...[/list]: Bullet list, with B<[*]> separating list elements.

=head3 Fields

Both entities and relationships have fields described by B<Field> tags. A
B<Field> tag can have B<Notes> associated with it. The complete set of B<Field>
tags for an object mus be inside B<Fields> tags.

    <Entity ... >
        <Fields>
            ... Field tags ...
        </Fields>
    </Entity>

The attributes for the B<Field> tag are as follows.

=over 4

=item name

Name of the field. The field name should contain only letters, digits, and
hyphens (C<->), and the first character should be a letter. Most underlying
databases are case-insensitive with the respect to field names, so a best
practice is to use lower-case letters only. Finally, the name
C<search-relevance> has special meaning for full-text searches and should not be
used as a field name.

=item type

Data type of the field.

=item relation

Name of the relation containing the field. This should only be specified for
entity fields. The ERDB system does not support optional fields or
multi-occurring fields in the primary relation of an entity. Instead, they are
put into secondary relations. So, for example, in the C<Genome> entity, the
C<group-name> field indicates a special grouping used to select a subset of the
genomes. A given genome may not be in any groups or may be in multiple groups.
Therefore, C<group-name> specifies a relation value. The relation name specified
must be a valid table name. By convention, it is usually the entity name
followed by a qualifying word (e.g. C<GenomeGroup>). In an entity, the fields
without a relation attribute are said to belong to the I<primary relation>. This
relation has the same name as the entity itself.

=item special

This attribute allows the subclass to assign special meaning for certain fields.
The interpretation is up to the subclass itself. Currently, only entity fields
can have this attribute.

=item default

This attribute specifies the default field value to be used while loading. The
default value is used if no value is specified in an L</InsertObject> call or in
the L<ERDBLoadGroup/Put> call that generates the load file. If no default is
specified, then the field is required and must have a value specified in the
call.

The default value is specified as a string, so it must be in an encoded
form.

=item null

If C<1>, this attribute indicates that the field can have a null value. The
default is C<0>.

=back

=head3 Indexes

An entity can have multiple alternate indexes associated with it. The fields in
an index must all be from the same relation. The alternate indexes assist in
searching on fields other than the entity ID. A relationship has at least two
indexes-- a I<to-index> and a I<from-index> that order the results when crossing
the relationship. For example, in the relationship C<HasContig> from C<Genome>
to C<Contig>, the from-index would order the contigs of a ganome, and the
to-index would order the genomes of a contig. In addition, it can have zero or
more alternate indexes. A relationship's index can only specify fields in the
relationship.

The alternate indexes for an entity or relationship are listed inside the
B<Indexes> tag. The from-index of a relationship is specified using the
B<FromIndex> tag; the to-index is specified using the B<ToIndex> tag.

Be aware of the fact that in some versions of MySQL, the maximum size of an
index key is 1000 bytes. This means at most four normal-sized strings.

The B<Index> tag has one optional attribute.

=over 4

=item unique

If C<1>, then the index is unique. The default is C<0> (a non-unique index).

=back

Each index can contain a B<Notes> tag. In addition, it will have an
B<IndexFields> tag containing the B<IndexField> tags. The B<IndexField>
tags specify, in order, the fields used in the index. The attributes of an
B<IndexField> tag are as follows.

=over 4

=item name

Name of the field.

=item order

Sort order of the field-- C<ascending> or C<descending>.

=back

The B<FromIndex>, B<ToIndex> and B<Index> tags can have a B<unique> attribute.
If specified, the index will be generated as a unique index. The B<ToIndex>
for a one-to-many relationship is always unique.

=head3 Regions

A large database may be too big to fit comfortably on a single page. When this
happens, you have the option of dividing the diagram into regions that are shown
one at a time. When regions are present, a combo box will appear on the diagram
allowing the user to select which region to show. Each entity, relationship, or
shape can have multiple B<RegionInfo> tags describing how it should be displayed
when a particular region is selected. The regions themselves are described by
a B<Region> tag with a single attribute-- B<name>-- that indicates the region
name. The tag can be empty, or can contain C<Notes> elements that provide useful
documentation.

=over 4

=item name

Name of the region.

=back

=head3 Diagram

The diagram tag allows you to specify options for generating a diagram. If the
tag is present, then it will be used to configure diagram display in the
documentation widget (see L<ERDB::PDocPage>). the tag has the following
attributes. It should not have any content; that is, it is not a container
tag.

=over 4

=item width

Width for the diagram, in pixels. The default is 750.

=item height

Height for the diagram, in pixels. The default is 800.

=item ratio

Ratio of shape height to width. The default is 0.62.

=item size

Width in pixels for each shape.

=item nonoise

If set to 1, there will be a white background instead of an NMPDR noise background.

=item editable

If set to 1, a dropdown box and buttons will appear that allow you to edit the diagram,
download your changes, and make it pretty for printing.

=item fontSize

Maximum font size to use, in points. The default is 16.

=item download

URL of the CGI script that downloads the diagram XML to the user's computer. The XML text
will be sent via the C<data> parameter and the default file name via the C<name>
parameter.

=item margin

Margin between adjacent shapes, in pixels. The default is 10.

=back

=head3 DisplayInfo

The B<DisplayInfo> tag is used to describe how an entity, relationship, or shape
should be displayed when the XML file is used to generate an interactive
diagram. A B<DisplayInfo> can have no elements, or it can have multiple
B<Region> elements inside. The permissible attributes are as follows.

=over 4

=item link

URL to which the user should be sent when clicking on the shape. For entities
and relationships, this defaults to the most likely location for the object
description in the generated documentation.

=item theme

The themes are C<black>, C<blue>, C<brown>, C<cyan>, C<gray>, C<green>,
C<ivory>, C<navy>, C<purple>, C<red>, and C<violet>. These indicate the color to
be used for the displayed object. The default is C<gray>.

=item col

The number of the column in which the object should be displayed. Fractional
column numbers are legal, though it's best to round to a multiple of 0.5. Thus,
a column of C<4.5> would be centered between columns 4 and 5.

=item row

The number of the row in which the object should be displayed. Fractional row
numbers are allowed in the same manner as for columns.

=item connected

If C<1>, the object is visibly connected by lines to the other objects
identified in the C<from> and C<to> attributes. This value is ignored for
entities, which never have C<from> or C<to>.

=item caption

Caption to be displayed on the object. If omitted, it defaults to the object's
name. You may use spaces and C<\n> codes to make the caption prettier.

=item fixed

If C<1>, then the C<row> and C<col> attributes are used to position the
object, even if it has C<from> and C<to> attributes. Otherwise, the object is
placed in the midpoint between the C<from> and C<to> shapes.

=back

=head3 RegionInfo

For large diagrams, the B<DisplayInfo> tag may have one or more B<RegionInfo>
elements inside, each belonging to one or more named regions. (The named regions
are desribed by the B<Region> tag.) The diagrammer will create a drop-down box
that can be used to choose which region should be displayed. Each region tag has
a C<name> attribute indicating the region to which it belongs, plus any of the
attributes allowed on the B<DisplayInfo> tag. The name indicates the name of a
region in which the parent object should be displayed. The other attributes
override the corresponding attributes in the B<DisplayInfo> parent. An object
with no Region tags present will be displayed in all regions. There is a default
region with no name that consists only of objects displayed in all regions. An
object with no B<DisplayInfo> tag at all will not be displayed in any region.

=head3 Object and Field Names

By convention entity and relationship names use capital casing (e.g. C<Genome>
or C<HasRegionsIn>. Most underlying databases, however, are aggressively
case-insensitive with respect to relation names, converting them internally to
all-upper case or all-lower case.

If syntax or parsing errors occur when you try to load or use an ERDB database,
the most likely reason is that one of your objects has an SQL reserved word as
its name. The list of SQL reserved words keeps increasing; however, most are
unlikely to show up as a noun or declarative verb phrase. The exceptions are
C<Group>, C<User>, C<Table>, C<Index>, C<Object>, C<Date>, C<Number>, C<Update>,
C<Time>, C<Percent>, C<Memo>, C<Order>, and C<Sum>. This problem can crop up in
field names as well.

Every entity has a field called C<id> that acts as its primary key. Every
relationship has fields called C<from-link> and C<to-link> that contain copies
of the relevant entity IDs. These are essentially ERDB's reserved words, and
should not be used for user-defined field names.

=head3 Issues

Issues are comments displayed at the top of the database documentation. They
have no effect on the database or the diagram. The C<Issue> tag is a text tag
with no attributes.

=head3 Entities

An entity is described by the B<Entity> tag. The entity can contain B<Notes> and
B<Asides>, an optional B<DisplayInfo> tag, an B<Indexes> tag containing one or
more secondary indexes, and a B<Fields> tag containing one or more fields. The
attributes of the B<Entity> tag are as follows.

=over 4

=item name

Name of the entity. The entity name, by convention, uses capital casing (e.g.
C<Genome> or C<GroupBlock>) and should be a noun or noun phrase.

=item keyType

Data type of the primary key. The primary key is always named C<id>.

=item autocounter

A value of C<1> means that the ID numbers must be requested from data in the
system C<_id> table. The key must be of type C<counter>.

=back

=head3 Relationships

A relationship is described by the B<Relationship> tag. Within a relationship,
there can be B<DisplayInfo>, B<Notes> and B<Asides> tags, a B<Fields> tag
containing the intersection data fields, a B<FromIndex> tag containing the
index used to cross the relationship in the forward direction, a B<ToIndex> tag
containing the index used to cross the relationship in reverse, and an
C<Indexes> tag containing the alternate indexes.

The B<Relationship> tag has the following attributes.

=over 4

=item name

Name of the relationship. The relationship name, by convention, uses capital
casing (e.g. C<ContainsRegionIn> or C<HasContig>), and should be a declarative
verb phrase, designed to fit between the from-entity and the to-entity (e.g.
Block C<ContainsRegionIn> Genome).

=item from

Name of the entity from which the relationship starts.

=item to

Name of the entity to which the relationship proceeds.

=item arity

Relationship type: C<1M> for one-to-many and C<MM> for many-to-many.

=item converse

A name to be used when travelling backward through the relationship. This
value can be used in place of the real relationship name to make queries
more readable.

=item loose

If TRUE (C<1>), then deletion of an entity instance on the B<from> side
will NOT cause deletion of the connected entity instances on the B<to>
side. All many-to-many relationships are automatically loose. A one-to-many
relationship is generally not loose, but specifying this attribute can make
it so.

item embedded

If TRUE (C<1>), the relationship is embedded in the entity described in the
Cto> attribute. The relationship's C<from-link> and all its attributes are
fields in the entity, while the entity's C<id> field serves as the relationship's
C<to-link>. In this case, the relationship can only have a C<FromIndex>. It cannot
have any alternate indexes.

=back

=head3 Shapes

Shapes are objects drawn on the database diagram that do not physically exist
in the database. Entities are always drawn as rectangles and relationships are
always drawn as diamonds, but a shape can be either of those, an arrow, a
bidirectional arrow, or an oval. The B<Shape> tag can contain B<Notes>,
B<Asides>, and B<DisplayInfo> tags, and has the
following attributes.

=over 4

=item type

Type of shape: C<arrow> for an arrow, C<biarrow> for a bidirectional arrow,
C<oval> for an ellipse, C<diamond> for a diamond, and C<rectangle> for a
rectangle.

=item from

Object from which this object is oriented. If the shape is an arrow, it
will point toward the from-object.

=item to

Object toward which this object is oriented. If the shape is an arrow, it
will point away from the to-object.

=item name

Name of the shape. This is used by other shapes to identify it in C<from>
and C<to> directives.

=back

=cut

# GLOBALS

# Table of information about our datatypes.
my $TypeTable;

my @StandardTypes = qw(Boolean Char Counter Date Float HashString Integer String Text);

# Table translating arities into natural language.
my %ArityTable = ( '1M' => 'one-to-many',
                   'MM' => 'many-to-many'
                 );

# Options for XML input and output.

my %XmlOptions = (GroupTags =>  { Relationships => 'Relationship',
                                  Entities => 'Entity',
                                  Fields => 'Field',
                                  Indexes => 'Index',
                                  IndexFields => 'IndexField',
                                  Issues => 'Issue',
                                  Regions => 'Region',
                                  Shapes => 'Shape'
                                },
                  KeyAttr =>    { Relationship => 'name',
                                  Entity => 'name',
                                  Field => 'name',
                                  Shape => 'name'
                                },
                  SuppressEmpty => 1,
                 );

my %XmlInOpts  = (
                  ForceArray => [qw(Field Index Issues IndexField Relationship Entity Shape)],
                  ForceContent => 1,
                  NormalizeSpace => 2,
                 );
my %XmlOutOpts = (
                  RootName => 'Database',
                  XMLDecl => 1,
                 );

# Table for flipping between FROM and TO
my %FromTo = (from => 'to', to => 'from');

# Name of metadata table.
use constant METADATA_TABLE => '_metadata';
# Name of ID table.
use constant ID_TABLE => '_ids';

=head2 Special Methods

=head3 new

    my $database = ERDB->new($dbh, $metaFileName, %options);

Create a new ERDB object.

=over 4

=item dbh

L<DBKernel> database object for the target database.

=item metaFileName

Name of the XML file containing the metadata.

=item options

Hash of configuration options.

=back

The supported configuration options are as follows. Options not in this list
will be presumed to be relevant to the subclass and will be ignored.

=over 4

=item demandDriven

If TRUE, the database will be configured for a I<forward-only cursor>. Instead
of caching the query results, the query results will be provided at the rate
in which they are demanded by the client application. This is less stressful
on memory and disk space, but means you cannot have more than one query active
at the same time.

=back

=cut

sub new {
    # Get the parameters.
    my ($class, $dbh, $metaFileName, %options) = @_;
    # Insure we have a type table.
    GetDataTypes();
    # See if we want to use demand-driven flow control for queries.
    if ($options{demandDriven}) {
        $dbh->set_demand_driven(1);
    }
    # Get the quote character.
    my $quote = "";
    if (defined $dbh) {
        $quote = $dbh->quote;
    }
    # Create the object.
    my $self = { _dbh => $dbh,
                 _metaFileName => $metaFileName,
                 _quote => $quote
               };
    # Bless it.
    bless $self, $class;
    # Check for a load directory.
    if ($options{loadDirectory}) {
        $self->{loadDirectory} = $options{loadDirectory};
    }
    # Load the meta-data. (We must be blessed before doing this, because it
    # involves a virtual method.)
    $self->{_metaData} = _LoadMetaData($self, $metaFileName, $options{externalDBD});
    # Return the object.
    return $self;
}

=head3 GetDatabase

    my $erdb = ERDB::GetDatabase($name, $dbd, %parms);

Return an ERDB object for the named database. It is assumed that the
database name is also the name of a class for connecting to it.

=over 4

=item name

Name of the desired database.

=item dbd

Alternate DBD file to use when processing the database definition.

=item parms

Additional command-line parameters.

=item RETURN

Returns an ERDB object for the named database.

=back

=cut

sub GetDatabase {
    # Get the parameters.
    my ($name, $dbd, %parms) = @_;
    # Get access to the database's package.
    require "$name.pm";
    # Plug in the DBD parameter (if any).
    if (defined $dbd) {
        $parms{DBD} = $dbd;
    }
    # Construct the desired object.
    my $retVal = eval("$name->new(%parms)");
    # Fail if we didn't get it.
    Confess("Error connecting to database \"$name\": $@") if $@;
    # Return the result.
    return $retVal;
}

=head3 ParseFieldName

    my ($tableName, $fieldName) = ERDB::ParseFieldName($string, $defaultName);

or

    my $normalizedName = ERDB::ParseFieldName($string, $defaultName);


Analyze a standard field name to separate the object name part from the
field part.

=over 4

=item string

Standard field name string to be parsed.

=item defaultName (optional)

Default object name to be used if the object name is not specified in the
input string.

=item RETURN

In list context, returns the table name followed by the base field name. In
scalar context, returns the field name in a normalized L</Standard Field Name Format>,
with an object name present. If the parse fails, will return an undefined value.

=back

=cut

sub ParseFieldName {
    # Get the parameters.
    my ($string, $defaultName) = @_;
    # Declare the return values.
    my ($tableName, $fieldName);
    # Get a copy of the input string,
    my $realString = $string;
    # Parse the input string.
    if ($realString =~ /^(\w+)\(([\w\-]+)\)$/) {
        # It's a standard name. Return the pieces.
        ($tableName, $fieldName) = ($1, $2);
    } elsif ($realString =~ /^[\w\-]+$/ && defined $defaultName) {
        # It's a plain name, and we have a default table name.
        ($tableName, $fieldName) = ($defaultName, $realString);
    }
    # Return the results.
    if (wantarray()) {
        return ($tableName, $fieldName);
    } elsif (! defined $tableName) {
        return undef;
    } else {
        return "$tableName($fieldName)";
    }
}

=head3 CountParameterMarks

    my $count = ERDB::CountParameterMarks($filterString);

Return the number of parameter marks in the specified filter string.

=over 4

=item filterString

ERDB filter clause to examine.

=item RETURN

Returns the number of parameter marks in the specified filter clause.

=back

=cut

sub CountParameterMarks {
    # Get the parameters.
    my ($filterString) = @_;
    # Declare the return variable.
    my $retVal = 0;
    # Get a safety copy of the filter string.
    my $filterCopy = $filterString;
    # Remove all escaped quotes.
    $filterCopy =~ s/\\'//g;
    # Remove all quoted strings.
    $filterCopy =~ s/'[^']*'//g;
    # Count the question marks.
    while ($filterCopy =~ /\?/g) {
        $retVal++
    }
    # Return the result.
    return $retVal;
}


=head2 Query Methods

=head3 GetEntity

    my $entityObject = $erdb->GetEntity($entityType, $ID);

Return an object describing the entity instance with a specified ID.

=over 4

=item entityType

Entity type name.

=item ID

ID of the desired entity.

=item RETURN

Returns a L<ERDB::Object> object representing the desired entity instance, or
an undefined value if no instance is found with the specified key.

=back

=cut

sub GetEntity {
    # Get the parameters.
    my ($self, $entityType, $ID) = @_;
    # Encode the ID value.
    my $coded = $self->EncodeField("$entityType(id)", $ID);
    # Create a query.
    my $query = $self->Get($entityType, "$entityType(id) = ?", [$coded]);
    # Get the first (and only) object.
    my $retVal = $query->Fetch();
    # Return the result.
    return $retVal;
}

=head3 GetChoices

    my @values = $erdb->GetChoices($entityName, $fieldName);

Return a list of all the values for the specified field that are represented in
the specified entity.

Note that if the field is not indexed, then this will be a very slow operation.

=over 4

=item entityName

Name of an entity in the database.

=item fieldName

Name of a field belonging to the entity in L</Standard Field Name Format>.

=item RETURN

Returns a list of the distinct values for the specified field in the database.

=back

=cut

sub GetChoices {
    # Get the parameters.
    my ($self, $entityName, $fieldName) = @_;
    # Get the entity data structure.
    my $entityData = $self->_GetStructure($entityName);
    # Get the field descriptor.
    my $fieldData = $self->_FindField($fieldName, $entityName);
    # Get the name of the relation containing the field.
    my $relation = $fieldData->{relation};
    # Fix up the field name.
    my $realName = _FixName($fieldData->{name});
    # Get the field type.
    my $type = $fieldData->{type};
    # Get the database handle.
    my $dbh = $self->{_dbh};
    # Get the quote character.
    my $q = $self->q;
    # Query the database.
    my $results = $dbh->SQL("SELECT DISTINCT $q$realName$q FROM $q$relation$q");
    # Clean the results. They are stored as a list of lists,
    # and we just want the one list. Also, we want to decode the values.
    my @retVal = sort map { $TypeTable->{$type}->decode($_->[0]) } @{$results};
    # Return the result.
    return @retVal;
}

=head3 GetEntityValues

    my @values = $erdb->GetEntityValues($entityType, $ID, \@fields);

Return a list of values from a specified entity instance. If the entity instance
does not exist, an empty list is returned.

=over 4

=item entityType

Entity type name.

=item ID

ID of the desired entity.

=item fields

List of field names in L</Standard_Field_Name_Format>.

=item RETURN

Returns a flattened list of the values of the specified fields for the specified entity.

=back

=cut

sub GetEntityValues {
    # Get the parameters.
    my ($self, $entityType, $ID, $fields) = @_;
    # Get the specified entity.
    my ($entity) = $self->GetAll($entityType, "$entityType(id) = ?", [$ID], $fields);
    # Declare the return list.
    my @retVal = ();
    # If we found the entity, push the values into the return list.
    if ($entity) {
        push @retVal, @$entity;
    }
    # Return the result.
    return @retVal;
}

=head3 GetAll

    my @list = $erdb->GetAll(\@objectNames, $filterClause, \@parameters, \@fields, $count);

Return a list of values taken from the objects returned by a query. The first
three parameters correspond to the parameters of the L</Get> method. The final
parameter is a list of the fields desired from each record found by the query
in L</Standard Field Name Format>. The default object name is the first one in the
object name list.

The list returned will be a list of lists. Each element of the list will contain
the values returned for the fields specified in the fourth parameter. If one of the
fields specified returns multiple values, they are flattened in with the rest. For
example, the following call will return a list of the features in a particular
spreadsheet cell, and each feature will be represented by a list containing the
feature ID followed by all of its essentiality determinations.

    @query = $erdb->Get('ContainsFeature Feature'], "ContainsFeature(from-link) = ?",
                        [$ssCellID], ['Feature(id)', 'Feature(essential)']);

=over 4

=item objectNames

List containing the names of the entity and relationship objects to be retrieved.
See L</Object Name List>.

=item filterClause

WHERE/ORDER BY clause (without the WHERE) to be used to filter and sort the query.
See L</Filter Clause>.

=item parameterList

List of the parameters to be substituted in for the parameters marks
in the filter clause. See L</Parameter List>.

=item fields

List of the fields to be returned in each element of the list returned, or a
string containing a space-delimited list of field names. The field names should
be in L</Standard Field Name Format>.

=item count

Maximum number of records to return. If omitted or 0, all available records will
be returned.

=item RETURN

Returns a list of list references. Each element of the return list contains the
values for the fields specified in the B<fields> parameter.

=back

=cut
#: Return Type @@;
sub GetAll {
    # Get the parameters.
    my ($self, $objectNames, $filterClause, $parameterList, $fields, $count) = @_;
    # Translate the parameters from a list reference to a list. If the parameter
    # list is a scalar we convert it into a singleton list.
    my @parmList = ();
    if (ref $parameterList eq "ARRAY") {
        @parmList = @{$parameterList};
    } else {
        push @parmList, $parameterList;
    }
    # Insure the counter has a value.
    if (!defined $count) {
        $count = 0;
    }
    # Add the row limit to the filter clause.
    if ($count > 0) {
        $filterClause .= " LIMIT $count";
    }
    # Create the query.
    my $query = $self->Get($objectNames, $filterClause, \@parmList, $fields);
    # Set up a counter of the number of records read.
    my $fetched = 0;
    # Convert the field names to a list if they came in as a string.
    my $fieldList = (ref $fields ? $fields : [split /\s+/, $fields]);
    # Loop through the records returned, extracting the fields. Note that if the
    # counter is non-zero, we stop when the number of records read hits the count.
    my @retVal = ();
    while (($count == 0 || $fetched < $count) && (my $row = $query->Fetch())) {
        my @rowData = $row->Values($fieldList);
        push @retVal, \@rowData;
        $fetched++;
    }
    # Return the resulting list.
    return @retVal;
}


=head3 Exists

    my $found = $erdb->Exists($entityName, $entityID);

Return TRUE if an entity exists, else FALSE.

=over 4

=item entityName

Name of the entity type (e.g. C<Feature>) relevant to the existence check.

=item entityID

ID of the entity instance whose existence is to be checked.

=item RETURN

Returns TRUE if the entity instance exists, else FALSE.

=back

=cut
#: Return Type $;
sub Exists {
    # Get the parameters.
    my ($self, $entityName, $entityID) = @_;
    # Check for the entity instance.
    my $testInstance = $self->GetEntity($entityName, $entityID);
    # Return an existence indicator.
    my $retVal = ($testInstance ? 1 : 0);
    return $retVal;
}

=head3 GetCount

    my $count = $erdb->GetCount(\@objectNames, $filter, \@params);

Return the number of rows found by a specified query. This method would
normally be used to count the records in a single table. For example,

    my $count = $erdb->GetCount('Genome', 'Genome(genus-species) LIKE ?',
                                ['homo %']);

would return the number of genomes for the genus I<homo>. It is conceivable,
however, to use it to return records based on a join. For example,

    my $count = $erdb->GetCount('HasFeature Genome', 'Genome(genus-species) LIKE ?',
                                ['homo %']);

would return the number of features for genomes in the genus I<homo>. Note that
only the rows from the first table are counted. If the above command were

    my $count = $erdb->GetCount('Genome HasFeature', 'Genome(genus-species) LIKE ?',
                                ['homo %']);

it would return the number of genomes, not the number of genome/feature pairs.

=over 4

=item objectNames

Reference to a list of the objects (entities and relationships) included in the
query, or a string containing a space-delimited list of object names. See
L</ObjectNames>.

=item filter

A filter clause for restricting the query. See L</Filter Clause>.

=item params

Reference to a list of the parameter values to be substituted for the parameter
marks in the filter. See L</Parameter List>.

=item RETURN

Returns a count of the number of records in the first table that would satisfy
the query.

=back

=cut

sub GetCount {
    # Get the parameters.
    my ($self, $objectNames, $filter, $params) = @_;
    # Insure the params argument is an array reference if the caller left it
    # off.
    if (! defined($params)) {
        $params = [];
    }
    # Declare the return variable.
    my $retVal;
    # Create an SQL helper for this query path.
    my $sqlHelper = ERDB::Hekpers::SQLHelper->new($self, $objectNames);
    # Get the suffix from the filter clause.
    my $suffix = $sqlHelper->SetFilterClause($filter);
    # Compute the field we want to count.
    my $countedField;
    my ($objectName, $baseName) = $sqlHelper->PrimaryInfo();
    if ($self->IsEntity($baseName)) {
        $countedField = "$objectName(id)";
    } else {
        $countedField = "$objectName(to-link)";
    }
    # Compute the field list.
    my $fieldList = $sqlHelper->ComputeFieldList($countedField);
    # Create the SQL command suffix to get the desired records.
    my $command = "SELECT COUNT($fieldList) $suffix";
    # Prepare and execute the command.
    my $sth = $self->_GetStatementHandle($command, $params);
    # Get the count value.
    ($retVal) = $sth->fetchrow_array();
    # Check for a problem.
    if (! defined($retVal)) {
        if ($sth->err) {
            # Here we had an SQL error.
            Confess("Error retrieving row count: " . $sth->errstr());
        } else {
            # Here we have no result.
            Confess("No result attempting to retrieve row count.");
        }
    }
    # Return the result.
    return $retVal;
}


=head3 Get

    my $query = $erdb->Get(\@objectNames, $filterClause, \@params, $fields);

This method returns a query object for entities of a specified type using a
specified filter.

=over 4

=item objectNames

List containing the names of the entity and relationship objects to be retrieved,
or a string containing a space-delimited list of names. See L</Object Name List>.

=item filterClause

WHERE clause (without the WHERE) to be used to filter and sort the query. See
L</Filter Clause>.

=item params

Reference to a list of parameter values to be substituted into the filter
clause. See L</Parameter List>.

=item fields

A list of fields in L</Standard Field Name Format>. Only the fields in the
list will be retrieved from the database.

=item RETURN

Returns an L</ERDB::Query> object that can be used to iterate through all of the
results.

=back

=cut

sub Get {
    # Get the parameters.
    my ($self, $objectNames, $filterClause, $params, $fields) = @_;
    # Compute the SQL components of the query.
    my $sqlHelper = ERDB::Helpers::SQLBuilder->new($self, $objectNames);
    my $suffix = $sqlHelper->SetFilterClause($filterClause);
    my $fieldList = $sqlHelper->ComputeFieldList($fields);
    # Create the query.
    my $command = "SELECT $fieldList $suffix";
    my $sth = $self->_GetStatementHandle($command, $params);
    # Return the statement object.
    my $retVal = ERDB::Query::_new($self, $sth, $sqlHelper);
    return $retVal;
}

=head3 GetFlat

    my @list = $erdb->GetFlat(\@objectNames, $filterClause, \@parameterList, $field);

This is a variation of L</GetAll> that asks for only a single field per record
and returns a single flattened list.

=over 4

=item objectNames

List containing the names of the entity and relationship objects to be retrieved,
or a string containing a space-delimited list of names. See L</Object_Name_List>.

=item filterClause

WHERE clause (without the WHERE) to be used to filter and sort the query. See
L</Filter Clause>.

=item params

Reference to a list of parameter values to be substituted into the filter
clause. See L</Parameter List>.

=item field

Name of the field to be used to get the elements of the list returned. The
default object name for this context is the first object name specified.

=item RETURN

Returns a list of values.

=back

=cut

sub GetFlat {
    # Get the parameters.
    my ($self, $objectNames, $filterClause, $parameterList, $field) = @_;
    # Construct the query.
    my $query = $self->Get($objectNames, $filterClause, $parameterList, $field);
    # Create the result list.
    my @retVal = ();
    # Loop through the records, adding the field values found to the result list.
    while (my $row = $query->Fetch()) {
        push @retVal, $row->Value($field);
    }
    # Return the list created.
    return @retVal;
}

=head3 IsUsed

    my $flag = $erdb->IsUsed($relationName);

Returns TRUE if the specified relation contains any records, else FALSE.

=over 4

=item relationName

Name of the relation to check.

=item RETURN

Returns the number of records in the relation, which will be TRUE if the
relation is nonempty and FALSE otherwise.

=back

=cut

sub IsUsed {
    # Get the parameters.
    my ($self, $relationName) = @_;
    # Get the data base handle and quote character.
    my $q = $self->q;
    my $dbh = $self->{_dbh};
    # Construct a query to count the records in the relation.
    my $cmd = "SELECT COUNT(*) FROM $q$relationName$q";
    my $results = $dbh->SQL($cmd);
    # We'll put the count in here.
    my $retVal = 0;
    if ($results && scalar @$results) {
        $retVal = $results->[0][0];
    }
    # Return the count.
    return $retVal;
}

=head2 Documentation and Metadata Methods

=head3 q

    my $q = $erdb->q;

Return the quote character used to protect SQL identifiers.

=cut

sub q {
    return $_[0]->{_quote};
}


=head3 ComputeFieldTable

    my ($header, $rows) = ERDB::ComputeFieldTable($wiki, $name, $fieldData);

Generate the header and rows of a field table for an entity or
relationship. The field table describes each field in the specified
object.

=over 4

=item wiki

L<WikiTools> object (or equivalent) for rendering HTML or markup.

=item name

Name of the object whose field table is being generated.

=item fieldData

Field structure of the specified entity or relationship.

=item RETURN

Returns a reference to a list of the labels for the header row and
a reference to a list of lists representing the table cells.

=back

=cut

sub ComputeFieldTable {
    # Get the parameters.
    my ($wiki, $name, $fieldData) = @_;
    # We need to sort the fields. First comes the ID, then the
    # primary fields and the secondary fields.
    my %sorter;
    for my $field (keys %$fieldData) {
        # Get the field's descriptor.
        my $fieldInfo = $fieldData->{$field};
        # Determine whether or not we have a primary field.
        my $primary;
        if ($field eq 'id') {
            $primary = 'A';
        } elsif ($fieldInfo->{relation} eq $name) {
            $primary = 'B';
        } else {
            $primary = 'C';
        }
        # Form the sort key from the flag and the name.
        $sorter{$field} = "$primary$field";
    }
    # Create the header descriptor for the table.
    my @header = qw(Name Type Notes);
    # We'll stash the rows in here.
    my @rows;
    # Loop through the fields in their proper order.
    for my $field (Tracer::SortByValue(\%sorter)) {
        # Get the field's descriptor.
        my $fieldInfo = $fieldData->{$field};
        # Format the type.
        my $type = "$fieldInfo->{type}";
        if ($fieldInfo->{null}) {
            $type .= " (nullable)";
        }
        # Secondary fields have "C" as the first letter in
        # the sort value. If a field is secondary, we mark
        # it as an array.
        if ($sorter{$field} =~ /^C/) {
            $type .= " array";
        }
        # Format its table row.
        push @rows, [$field, $type, ObjectNotes($fieldInfo, $wiki)];
    }
    # Return the results.
    return (\@header, \@rows);
}

=head3 FindEntity

    my $objectData = $erdb->FindEntity($name);

Return the structural descriptor of the specified entity, or an undefined
value if the entity does not exist.

=over 4

=item name

Name of the desired entity.

=item RETURN

Returns the definition structure for the specified entity, or C<undef>
if the named entity does not exist.

=back

=cut

sub FindEntity {
    # Get the parameters.
    my ($self, $name) = @_;
    # Return the result.
    return $self->_FindObject(Entities => $name);
}

=head3 FindRelationship

    my $objectData = $erdb->FindRelationship($name);

Return the structural descriptor of the specified relationship, or an undefined
value if the relationship does not exist. The relationship name can be a regular
name or a converse.

=over 4

=item name

Name of the desired relationship.

=item RETURN

Returns the definition structure for the specified relationship, or C<undef>
if the named relationship does not exist.

=back

=cut

sub FindRelationship {
    # Get the parameters.
    my ($self, $name) = @_;
    # Check for a converse.
    my $obverse = $self->{_metaData}{ConverseTable}{$name} // $name;
    # Return the result.
    return $self->_FindObject(Relationships => $obverse);
}

=head3 ComputeTargetEntity

    my $targetEntity = $erdb->ComputeTargetEntity($relationshipName);

Return the target entity of a relationship. If the relationship's true
name is specified, this is the source (from) entity. If its converse
name is specified, this is the target (to) entity. The returned name is
the one expected to follow the relationship name in an object name string.

=over 4

=item relationshipName

The name of the relationship to be used to identify the target entity.

=item RETURN

Returns the name of the entity that would be found after crossing
the relationship in the direction indicated by the chosen relationship
name. If the relationship name is invalid, an undefined value will be
returned.

=back

=cut

sub ComputeTargetEntity {
    # Get the parameters.
    my ($self, $relationshipName) = @_;
    # Declare the return variable.
    my $retVal;
    # Look for it in the alias table.
    my $realName = $self->{_metaData}->{AliasTable}->{$relationshipName};
    # Only proceed if it was found.
    if (defined $realName) {
        # Get the relationship's from and to entities.
        my ($fromEntity, $toEntity) = $self->GetRelationshipEntities($realName);
        # Return the appropriate one.
        if ($realName eq $relationshipName) {
            $retVal = $toEntity;
        } else {
            $retVal = $fromEntity;
        }
    }
    # Return the entity name found.
    return $retVal;
}

=head3 FindShape

    my $objectData = $erdb->FindShape($name);

Return the structural descriptor of the specified shape, or an undefined
value if the shape does not exist.

=over 4

=item name

Name of the desired shape.

=item RETURN

Returns the definition structure for the specified shape, or C<undef>
if the named shape does not exist.

=back

=cut

sub FindShape {
    # Get the parameters.
    my ($self, $name) = @_;
    # Return the result.
    return $self->_FindObject(Shapes => $name);
}

=head3 GetObjectsTable

    my $objectHash = $erdb->GetObjectsTable($type);

Return the metadata hash of objects of the specified type-- entity,
relationship, or shape.

=over 4

=item type

Type of object desired-- C<entity>, C<relationship>, or C<shape>.

=item RETURN

Returns a reference to a hash containing all metadata for database
objects of the specified type. The hash maps object names to object
descriptors. The descriptors represent a cleaned and normalized
version of the definition XML. Specifically, all of the implied
defaults are filled in.

=back

=cut

sub GetObjectsTable {
    # Get the parameters.
    my ($self, $type) = @_;
    # Return the result.
    return $self->{_metaData}->{ERDB::Plurals($type)};
}

=head3 Plurals

    my $plural = ERDB::Plurals($singular);

Return the plural form of the specified object type (entity,
relationship, or shape). This is extremely useful in generating
documentation.

=over 4

=item singular

Singular form of the specified object type.

=item RETURN

Plural form of the specified object type, in capital case.

=back

=cut

sub Plurals {
    # Get the parameters.
    my ($singular) = @_;
    # Convert to capital case.
    my $retVal = ucfirst $singular;
    # Handle a "y" at the end.
    $retVal =~ s/y$/ie/;
    # Add the "s".
    $retVal .= "s";
    # Return the result.
    return $retVal;
}

=head3 ReadMetaXML

    my $rawMetaData = ERDB::ReadDBD($fileName);

This method reads a raw database definition XML file and returns it.
Normally, the metadata used by the ERDB system has been processed and
modified to make it easier to load and retrieve the data; however,
this method can be used to get the data in its raw form.

=over 4

=item fileName

Name of the XML file to read.

=item RETURN

Returns a hash reference containing the raw XML data from the specified file.

=back

=cut

sub ReadMetaXML {
    # Get the parameters.
    my ($fileName) = @_;
    # Read the XML.
    my $retVal = XML::Simple::XMLin($fileName, %XmlOptions, %XmlInOpts);
    # Return the result.
    return $retVal;
}

=head3 FieldType

    my $type = $erdb->FieldType($string, $defaultName);

Return the L<ERDB::Type> object for the specified field.

=over 4

=item string

Field name string to be parsed. See L</Standard Field Name Format>.

=item defaultName (optional)

Default object name to be used if the object name is not specified in the
input string.

=item RETURN

Return the type object for the field's type.

=back

=cut

sub FieldType {
    # Get the parameters.
    my ($self, $string, $defaultName) = @_;
    # Get the field descriptor.
    my $fieldData = $self->_FindField($string, $defaultName);
    # Compute the type.
    my $retVal = $TypeTable->{$fieldData->{type}};
    # Return the result.
    return $retVal;
}

=head3 IsSecondary

    my $type = $erdb->IsSecondary($string, $defaultName);

Return TRUE if the specified field is in a secondary relation, else
FALSE.

=over 4

=item string

Field name string to be parsed. See L</Standard Field Name Format>.

=item defaultName (optional)

Default object name to be used if the object name is not specified in the
input string.

=item RETURN

Returns TRUE if the specified field is in a secondary relation, else FALSE.

=back

=cut

sub IsSecondary {
    # Get the parameters.
    my ($self, $string, $defaultName) = @_;
    # Get the field's name and object.
    my ($objName, $fieldName) = ERDB::ParseFieldName($string, $defaultName);
    # This will be the return value.
    my $retVal;
    # Only entities can have secondary fields.
    if ($self->IsEntity($objName)) {
        # Retrieve its descriptor from the metadata.
        my $fieldData = $self->_FindField($fieldName, $objName);
        # Compare the table name to the object name.
        $retVal = ($fieldData->{relation} ne $objName);
    }
    # Return the result.
    return $retVal;
}

=head3 FindRelation

    my $relData = $erdb->FindRelation($relationName);

Return the descriptor for the specified relation.

=over 4

=item relationName

Name of the relation whose descriptor is to be returned.

=item RETURN

Returns the object that describes the relation's indexes and fields, or C<undef> if
the relation does not eixst.

=back

=cut
sub FindRelation {
    # Get the parameters.
    my ($self, $relationName) = @_;
    # Get the relation's structure from the master relation table in the
    # metadata structure.
    my $metaData = $self->{_metaData};
    my $retVal = $metaData->{RelationTable}{$relationName};
    # Return it to the caller.
    return $retVal;
}

=head3 GetRelationOwner

    my $objectName = $erdb->GetRelationOwner($relationName);

Return the name of the entity or relationship that owns the specified relation.

=over 4

=item relationName

Relation of interest.

=item RETURN

Returns the name of the owning entity or relationship.

=back

=cut

sub GetRelationOwner {
    # Get the parameters.
    my ($self, $relationName) = @_;
    # Declare the return variable.
    my $retVal;
    # Get the relation's descriptor.
    my $descriptor = $self->FindRelation($relationName);
    if (! $descriptor) {
        Confess("Relation name $relationName not found in database.");
    } else {
        # Get the owner name.
        $retVal = $descriptor->{owner};
    }
    # Return the owner name found.
    return $retVal;
}

=head3 GetSecondaryRelations

    my @secondaries = $erdb->GetSecondaryRelations($objectName);

Get the list of secondary relations for the specified object. There are
none if it is a relationship. There may be one or more for an entity.
These are the names of the relations containing the secondary fields.

=over 4

=item objectName

Name of the relevant entity or relationship.

=item RETURN

Returns a list of the names of the secondary relations.

=back

=cut

sub GetSecondaryRelations {
    # Get the parameters.
    my ($self, $objectName) = @_;
    # Declare the return variable,
    my @retVal;
    # Look for the object in the entity table.
    my $descriptor = $self->FindEntity($objectName);
    # Only proceed if we found it. If we didn't, there can't
    # be any secondaries.
    if ($descriptor) {
        # Get the list of relation names, removing the primary.
        @retVal = grep { $_ ne $objectName } keys %{$descriptor->{Relations}};
    }
    # Return the list found.
    return @retVal;
}


=head3 GetRelationshipEntities

    my ($fromEntity, $toEntity) = $erdb->GetRelationshipEntities($relationshipName);

Return the names of the source and target entities for a relationship. If
the specified name is not a relationship, an empty list is returned.

=over 4

=item relationshipName

Name of the relevant relationship.

=item RETURN

Returns a two-element list. The first element is the name of the relationship's
from-entity, and the second is the name of the to-entity. If the specified name
is not for a relationship, both elements are undefined.

=back

=cut

sub GetRelationshipEntities {
    # Get the parameters.
    my ($self, $relationshipName) = @_;
    # Declare the return variable.
    my @retVal = (undef, undef);
    # Try to find the caller-specified name in the relationship table.
    my $relationships = $self->{_metaData}->{Relationships};
    if (exists $relationships->{$relationshipName}) {
        # We found it. Return the from and to.
        @retVal = map { $relationships->{$relationshipName}->{$_} } qw(from to);
    }
    # Return the results.
    return @retVal;
}


=head3 ValidateFieldName

    my $okFlag = ERDB::ValidateFieldName($fieldName);

Return TRUE if the specified field name is valid, else FALSE. Valid field names must
be hyphenated words subject to certain restrictions.

=over 4

=item fieldName

Field name to be validated.

=item RETURN

Returns TRUE if the field name is valid, else FALSE.

=back

=cut

sub ValidateFieldName {
    # Get the parameters.
    my ($fieldName) = @_;
    # Declare the return variable. The field name is valid until we hear
    # differently.
    my $retVal = 1;
    # Look for bad stuff in the name.
    if ($fieldName =~ /--/) {
        # Here we have a doubled minus sign.
        $retVal = 0;
    } elsif ($fieldName !~ /^[A-Za-z]/) {
        # Here the field name is missing the initial letter.
        $retVal = 0;
    } else {
        # Strip out the minus signs. Everything remaining must be a letter
        # or digit.
        my $strippedName = $fieldName;
        $strippedName =~ s/-//g;
        if ($strippedName !~ /^([a-z]|\d)+$/i) {
            $retVal = 0;
        }
    }
    # Return the result.
    return $retVal;
}

=head3 GetFieldTable

    my $fieldHash = $self->GetFieldTable($objectnName);

Get the field structure for a specified entity or relationship.

=over 4

=item objectName

Name of the desired entity or relationship.

=item RETURN

The table containing the field descriptors for the specified object.

=back

=cut

sub GetFieldTable {
    # Get the parameters.
    my ($self, $objectName) = @_;
    # Get the descriptor from the metadata.
    my $objectData = $self->_GetStructure($objectName);
    # Return the object's field table.
    return $objectData->{Fields};
}

=head3 EstimateRowSize

    my $rowSize = $erdb->EstimateRowSize($relName);

Estimate the row size of the specified relation. The estimated row size is
computed by adding up the average length for each data type.

=over 4

=item relName

Name of the relation whose estimated row size is desired.

=item RETURN

Returns an estimate of the row size for the specified relation.

=back

=cut
#: Return Type $;
sub EstimateRowSize {
    # Get the parameters.
    my ($self, $relName) = @_;
    # Declare the return variable.
    my $retVal = 0;
    # Find the relation descriptor.
    my $relation = $self->FindRelation($relName);
    # Get the list of fields.
    for my $fieldData (@{$relation->{Fields}}) {
        # Get the field type and add its length.
        my $fieldLen = $TypeTable->{$fieldData->{type}}->averageLength();
        $retVal += $fieldLen;
    }
    # Return the result.
    return $retVal;
}

=head3 SortNeeded

    my $parms = $erdb->SortNeeded($relationName);

Return the pipe command for the sort that should be applied to the specified
relation when creating the load file.

For example, if the load file should be sorted ascending by the first
field, this method would return

    sort -k1 -t"\t"

If the first field is numeric, the method would return

    sort -k1n -t"\t"

=over 4

=item relationName

Name of the relation to be examined. This could be an entity name, a relationship
name, or the name of a secondary entity relation.

=item RETURN

Returns the sort command to use for sorting the relation, suitable for piping.

=back

=cut

sub SortNeeded {
    # Get the parameters.
    my ($self, $relationName) = @_;
    # Declare a descriptor to hold the names of the key fields.
    my @keyNames = ();
    # Get the relation structure.
    my $relationData = $self->FindRelation($relationName);
    # Get the relation's field list.
    my @fields = @{$relationData->{Fields}};
    my @fieldNames = map { $_->{name} } @fields;
    # Find out if the relation is a primary entity relation,
    # a relationship relation, or a secondary entity relation.
    my $entityTable = $self->{_metaData}->{Entities};
    my $relationshipTable = $self->{_metaData}->{Relationships};
    if (exists $entityTable->{$relationName}) {
        # Here we have a primary entity relation. We sort on the ID, and the
        # ID only.
        push @keyNames, "id";
    } elsif (exists $relationshipTable->{$relationName}) {
        # Here we have a relationship. We sort using the FROM index followed by
        # the rest of the fields, in order. First, we get all of the fields in
        # a hash.
        my %fieldsLeft = map { $_ => 1 } @fieldNames;
        # Get the index.
        my $index = $relationData->{Indexes}->{idxFrom};
        # Loop through its fields.
        for my $keySpec (@{$index->{IndexFields}}) {
            # Mark this field as used. The field may have a modifier, so we only
            # take the part up to the first space.
            $keySpec =~ /^(\S+)/;
            $fieldsLeft{$1} = 0;
            push @keyNames, $keySpec;
        }
        # Push the rest of the fields on.
        push @keyNames, grep { $fieldsLeft{$_} } @fieldNames;
    } else {
        # Here we have a secondary entity relation, so we have a sort on the whole
        # record. This essentially gives us a sort on the ID followed by the
        # secondary data field.
        push @keyNames, @fieldNames;
    }
    # Now we parse the key names into sort parameters. First, we prime the return
    # string.
    my $retVal = "sort $ERDBExtras::sort_options -u -T\"$ERDBExtras::temp\" -t\"\t\" ";
    # Loop through the keys.
    for my $keyData (@keyNames) {
        # Get the key and the ordering.
        my ($keyName, $ordering);
        if ($keyData =~ /^([^ ]+) DESC/) {
            ($keyName, $ordering) = ($1, "descending");
        } else {
            ($keyName, $ordering) = ($keyData, "ascending");
        }
        # Find the key's position and type.
        my $fieldSpec;
        for (my $i = 0; $i <= $#fields && ! $fieldSpec; $i++) {
            my $thisField = $fields[$i];
            if ($thisField->{name} eq $keyName) {
                # Get the sort modifier for this field type. The modifier
                # decides whether we're using a character, numeric, or
                # floating-point sort.
                my $modifier = $TypeTable->{$thisField->{type}}->sortType();
                # If the index is descending for this field, denote we want
                # to reverse the sort order on this field.
                if ($ordering eq 'descending') {
                    $modifier .= "r";
                }
                # Store the position and modifier into the field spec, which
                # will stop the inner loop. Note that the field number is
                # 1-based in the sort command, so we have to increment the
                # index.
                my $realI = $i + 1;
                $fieldSpec = "$realI,$realI$modifier";
            }
        }
        # Add this field to the sort command.
        $retVal .= " -k$fieldSpec";
    }
    # Return the result.
    return $retVal;
}

=head3 SpecialFields

    my %specials = $erdb->SpecialFields($entityName);

Return a hash mapping special fields in the specified entity to the value of their
C<special> attribute. This enables the subclass to get access to the special field
attributes without needed to plumb the internal ERDB data structures.

=over 4

=item entityName

Name of the entity whose special fields are desired.

=item RETURN

Returns a hash. The keys of the hash are the special field names, and the values
are the values from each special field's C<special> attribute.

=back

=cut

sub SpecialFields {
    # Get the parameters.
    my ($self, $entityName) = @_;
    # Declare the return variable.
    my %retVal = ();
    # Find the entity's data structure.
    my $entityData = $self->{_metaData}->{Entities}->{$entityName};
    # Loop through its fields, adding each special field to the return hash.
    my $fieldHash = $entityData->{Fields};
    for my $fieldName (keys %{$fieldHash}) {
        my $fieldData = $fieldHash->{$fieldName};
        if (exists $fieldData->{special}) {
            $retVal{$fieldName} = $fieldData->{special};
        }
    }
    # Return the result.
    return %retVal;
}


=head3 GetTableNames

    my @names = $erdb->GetTableNames;

Return a list of the relations required to implement this database.

=cut

sub GetTableNames {
    # Get the parameters.
    my ($self) = @_;
    # Get the relation list from the metadata.
    my $relationTable = $self->{_metaData}->{RelationTable};
    # Return the relation names.
    return keys %{$relationTable};
}

=head3 GetEntityTypes

    my @names = $erdb->GetEntityTypes;

Return a list of the entity type names.

=cut

sub GetEntityTypes {
    # Get the database object.
    my ($self) = @_;
    # Get the entity list from the metadata object.
    my $entityList = $self->{_metaData}->{Entities};
    # Return the list of entity names in alphabetical order.
    return sort keys %{$entityList};
}


=head3 GetRelationshipTypes

    @rels = $erdb->GetRelationshipTypes();

Return a list of all the relationship names in the database.

=cut

sub GetRelationshipTypes {
    # Get the parameters.
    my ($self) = @_;
    # Get the relationship list from the metadata object.
    my $relationshipList = $self->{_metaData}->{Relationships};
    # Return the list of relationship names in alphabetical order.
    return sort keys %$relationshipList;
}


=head3 GetConnectingRelationships

    my @list = $erdb->GetConnectingRelationships($entityName);

Return a list of the relationships connected to the specified entity.

=over 4

=item entityName

Entity whose connected relationships are desired.

=item RETURN

Returns a list of the relationships that originate from the entity.
If the entity is on the I<from> end, it will return the relationship
name. If the entity is on the I<to> end it will return the converse of
the relationship name.

=back

=cut

sub GetConnectingRelationships {
    # Get the parameters.
    my ($self, $entityName) = @_;
    # Declare the return variable.
    my @retVal;
    # Get the relationship list.
    my $relationships = $self->{_metaData}->{Relationships};
    # Find the entity.
    my $entity = $self->{_metaData}->{Entities}->{$entityName};
    # Only proceed if the entity exists.
    if (defined $entity) {
        # Loop through the relationships.
        my @rels = keys %$relationships;
        for my $relationshipName (@rels) {
            my $relationship = $relationships->{$relationshipName};
            if ($relationship->{from} eq $entityName) {
                # Here we have a forward relationship.
                push @retVal, $relationshipName;
            } elsif ($relationship->{to} eq $entityName) {
                # Here we have a backward relationship. In this case, the
                # converse relationship name is preferred if it exists.
                my $converse = $relationship->{converse} || $relationshipName;
                push @retVal, $converse;
            }
        }
    }
    # Return the result.
    return @retVal;
}

=head3 GetConnectingRelationshipData

    my ($froms, $tos) = $erdb->GetConnectingRelationshipData($entityName);

Return the relationship data for the specified entity. The return will be
a two-element list, each element of the list a reference to a hash that
maps relationship names to structures. The first hash will be
relationships originating from the entity, and the second element a
reference to a hash of relationships pointing to the entity.

=over 4

=item entityName

Name of the entity of interest.

=item RETURN

Returns a two-element list, each list being a map of relationship names
to relationship metadata structures. The first element lists relationships
originating from the entity, and the second element lists relationships that
point to the entity.

=back

=cut

sub GetConnectingRelationshipData {
    # Get the parameters.
    my ($self, $entityName) = @_;
    # Create a hash that holds the return values.
    my %retVal = (from => {}, to => {});
    # Get the relationship table in the metadata.
    my $relationships = $self->{_metaData}->{Relationships};
    # Loop through it twice, once for each direction.
    for my $direction (qw(from to)) {
        # Get the return hash for this direction.
        my $hash = $retVal{$direction};
        # Loop through the relationships, looking for our entity in the
        # current direction.
        for my $rel (keys %$relationships) {
            my $relData = $relationships->{$rel};
            if ($relData->{$direction} eq $entityName) {
                # Here we've found our entity, so we put it in the
                # return hash.
                $hash->{$rel} = $relData;
            }
        }
    }
    # Return the results.
    return ($retVal{from}, $retVal{to});
}

=head3 GetDataTypes

    my $types = ERDB::GetDataTypes();

Return a table of ERDB data types. The table returned is a hash of
L</ERDB::Type> objects keyed by type name.

=cut

sub GetDataTypes {
    # Insure we have a type table.
    if (! defined $TypeTable) {
        # Get a list of the names of the standard type classes.
        my @types = @StandardTypes;
        # Add in the custom types, if any.
        if (defined $ERDBExtras::customERDBtypes) {
            push @types, @$ERDBExtras::customERDBtypes;
        }
        # Initialize the table.
        $TypeTable = {};
        # Loop through all of the types, creating the type objects.
        for my $type (@types) {
            # Create the type object.
            my $typeObject;
            eval {
                require "ERDB/Type/$type.pm";
                $typeObject = eval("ERDB::Type::$type->new()");
            };
            # Ensure we didn't have an error.
            if ($@) {
                Confess("Error building ERDB type table: $@");
            } else {
                # Add the type to the type table.
                $TypeTable->{$typeObject->name()} = $typeObject;
            }
        }
    }
    # Return the type table.
    return $TypeTable;
}


=head3 ShowDataTypes

    my $markup = ERDB::ShowDataTypes($wiki, $erdb);

Display a table of all the valid data types for this installation.

=over 4

=item wiki

An object used to render the table, similar to L</WikiTools>.

=item erdb (optional)

If specified, an ERDB object for a specific database. Only types used by
the database will be put in the table. If omitted, all types are returned.


=back

=cut

sub ShowDataTypes {
    my ($wiki, $erdb) = @_;
    # Compute the hash of types to display.
    my $typeHash = ();
    if (! defined $erdb) {
        # No ERDB object, so we list all the types.
        $typeHash = GetDataTypes();
    } else {
        # Here we must extract the types used in the ERDB object.
        for my $relationName ($erdb->GetTableNames()) {
            my $relationData = $erdb->FindRelation($relationName);
            for my $fieldData (@{$relationData->{Fields}}) {
                my $type = $fieldData->{type};
                my $typeData = $TypeTable->{$type};
                if (! defined $typeData) {
                    Confess("Invalid data type \"$type\" in relation $relationName.");
                } else {
                    $typeHash->{$type} = $typeData;
                }
            }
        }
    }
    # We'll build table rows in here. We start with the header.
    my @rows = [qw(Type Indexable Sort Pos Format Description)];
    # Loop through the types, generating rows.
    for my $type (sort keys %$typeHash) {
        # Get the type object.
        my $typeData = $typeHash->{$type};
        # Compute the indexing column.
        my $flag = $typeData->indexMod();
        if (! defined $flag) {
            $flag = "no";
        } elsif ($flag eq "") {
            $flag = "yes";
        } else {
            $flag = "prefix";
        }
        # Compute the sort type.
        my $sortType = $typeData->sortType();
        if ($sortType eq 'g' || $sortType eq 'n') {
            $sortType = "numeric";
        } else {
            $sortType = "alphabetic";
        }
        # Get the position (pretty-sort value).
        my $pos = $typeData->prettySortValue();
        # Finally, the format.
        my $format = $typeData->objectType() || "scalar";
        # Build the data row.
        my $row = [$type, $flag, $sortType, $pos, $format, $typeData->documentation()];
        # Put it into the table.
        push @rows, $row;
    }
    # Form up the table.
    my $retVal = $wiki->Table(@rows);
    # Return the result.
    return $retVal;
}

=head3 IsEntity

    my $flag = $erdb->IsEntity($entityName);

Return TRUE if the parameter is an entity name, else FALSE.

=over 4

=item entityName

Object name to be tested.

=item RETURN

Returns TRUE if the specified string is an entity name, else FALSE.

=back

=cut

sub IsEntity {
    # Get the parameters.
    my ($self, $entityName) = @_;
    # Test to see if it's an entity.
    return exists $self->{_metaData}->{Entities}->{$entityName};
}

=head3 GetSecondaryFields

    my %fieldTuples = $erdb->GetSecondaryFields($entityName);

This method will return a list of the name and type of each of the secondary
fields for a specified entity. Secondary fields are stored in two-column tables
separate from the primary entity table. This enables the field to have no value
or to have multiple values.

=over 4

=item entityName

Name of the entity whose secondary fields are desired.

=item RETURN

Returns a hash mapping the field names to their field types.

=back

=cut

sub GetSecondaryFields {
    # Get the parameters.
    my ($self, $entityName) = @_;
    # Declare the return variable.
    my %retVal = ();
    # Look for the entity.
    my $table = $self->GetFieldTable($entityName);
    # Loop through the fields, pulling out the secondaries.
    for my $field (sort keys %{$table}) {
        if ($table->{$field}->{relation} ne $entityName) {
            # Here we have a secondary field.
            $retVal{$field} = $table->{$field}->{type};
        }
    }
    # Return the result.
    return %retVal;
}

=head3 GetFieldRelationName

    my $name = $erdb->GetFieldRelationName($objectName, $fieldName);

Return the name of the relation containing a specified field.

=over 4

=item objectName

Name of the entity or relationship containing the field.

=item fieldName

Name of the relevant field in that entity or relationship.

=item RETURN

Returns the name of the database relation containing the field, or C<undef> if
the field does not exist.

=back

=cut

sub GetFieldRelationName {
    # Get the parameters.
    my ($self, $objectName, $fieldName) = @_;
    # Declare the return variable.
    my $retVal;
    # Get the object field table.
    my $table = $self->GetFieldTable($objectName);
    # Only proceed if the field exists.
    if (exists $table->{$fieldName}) {
        # Determine the name of the relation that contains this field.
        $retVal = $table->{$fieldName}->{relation};
    }
    # Return the result.
    return $retVal;
}

=head3 DumpMetaData

    $erdb->DumpMetaData();

Return a dump of the metadata structure.

=cut

sub DumpMetaData {
    # Get the parameters.
    my ($self) = @_;
    # Dump the meta-data.
    return Data::Dumper::Dumper($self->{_metaData});
}


=head3 CheckObjectNames

    my @errors = $erdb->CheckObjectNames($objectNameString);

Check an object name string for errors. The return value will be a list
of error messages. If no error is found, an empty list will be returned.
This process does not guarantee a correct object name list, but it
catches the most obvious errors without the need for invoking a
full-blown L</Get> method.

=over 4

=item objectNameString

An object name string, consisting of a space-delimited list of entity and
relationship names.

=item RETURN

Returns an empty list if successful, and a list of error messages if the
list is invalid.

=back

=cut

sub CheckObjectNames {
    # Get the parameters.
    my ($self, $objectNameString) = @_;
    # Declare the return variable.
    my @retVal;
    # Separate the string into pieces.
    my @objectNames = split m/\s+/, $objectNameString;
    # Start in a blank state.
    my $currentObject;
    # Get the alias and crossing tables.
    my $aliasTable = $self->{_metaData}{AliasTable};
    my $crossTable = $self->{_metaData}{CrossingTable};
    my $jumpTable = $self->{_metaData}{JumpTable};
    # Loop through the object names.
    for my $objectName (@objectNames) {
        # If we have an AND, clear the current object.
        if ($objectName eq 'AND') {
            # Insure we don't have an AND at the beginning or after another AND.
            if (! defined $currentObject) {
                push @retVal, "An AND was found in the wrong place.";
            }
            # Clear the context.
            undef $currentObject;
        } else {
            # Here the user has specified an object name. Get
            # the root name.
            unless ($objectName =~ /^(.+?)(\d*)$/) {
                # Here the name has bad characters in it. Note that an error puts
                # us into a blank state.
                push @retVal, "Invalid characters found in \"$objectName\".";
                undef $currentObject;
            } else {
                # Get the real name from the alias table.
                my $newObject = $1;
                my $name = $aliasTable->{$newObject};
                if (! defined $name) {
                    push @retVal, "Could not find an entity or relationship named \"$objectName\".";
                    undef $currentObject;
                } else {
                    # Okay, we've got the real entity or relationship name. Does it belong here?
                    # That's only an issue if there is a previous value in $currentObject.
                    if (defined $currentObject && ! defined $crossTable->{$currentObject}{$newObject} &&
                        ! defined $jumpTable->{$currentObject}{$newObject}) {
                        push @retVal, "There is no connection between $currentObject and $newObject."
                    }
                    # Save this object as the new current object.
                    $currentObject = $newObject;
                }
            }
        }
    }
    # Return the result.
    return @retVal;
}

=head3 JumpCheck

    my $pathTable = $erdb->JumpCheck($object1, $object2);

Determine if there is a path between the first and second object. If one exists, the name
of the intermediate object will be returned.

=over 4

=item object1

The source object for the jump.

=item object2

The target object for the jump.

=item RETURN

Returns the name of the object that facilitates the path, or C<undef> if there is no
direct jump between the two objects.

=back

=cut

sub JumpCheck {
    # Get the parameters.
    my ($self, $object1, $object2) = @_;
    # Get the jump table.
    my $jumpTable = $self->{_metaData}{JumpTable};
    # Return the jump determination.
    return $jumpTable->{$object1}{$object2};
}

=head3 GetTitle

    my $text = $erdb->GetTitle();

Return the title for this database.

=cut

sub GetTitle {
    # Get the parameters.
    my ($self) = @_;
    # Declare the return variable.
    my $retVal = $self->{_metaData}->{Title};
    if (! $retVal) {
        # Here no title was supplied, so we make one up.
        $retVal = "Unknown Database";
    } else {
        # Extract the content of the title element. This is the real title.
        $retVal = $retVal->{content};
    }
    # Return the result.
    return $retVal;
}

=head3 GetDiagramOptions

    my $hash = $erdb->GetDiagramOptions();

Return the diagram options structure for this database. The diagram
options are used by the ERDB documentation widget to configure the
database diagram. If the options are not present, an undefined value will
be returned.

=cut

sub GetDiagramOptions {
    # Get the parameters.
    my ($self) = @_;
    # Extract the options element.
    my $retVal = $self->{_metaData}->{Diagram};
    # Return the result.
    return $retVal;
}

=head3 GetMetaFileName

    my $fileName = $erdb->GetMetaFileName();

Return the name of the database definition file for this database.

=cut

sub GetMetaFileName {
    # Get the parameters.
    my ($self) = @_;
    # Return the result.
    return $self->{_metaFileName};
}

=head3 IsEmbedded

    my $flag = $erdb->IsEmbedded($objectName);

Returns TRUE if the specified object is an embedded relationship, else
FALSE.

=over 4

=item objectName

Name of the object (entity or relationship) whose embedded status is desired.

=item RETURN

Returns TRUE if the object is an embedded relationship, else FALSE.

=back

=cut

sub IsEmbedded {
    # Get the parameters.
    my ($self, $objectName) = @_;
    # Declare the return variable.
    my $retVal;
    # Is this a relationship?
    my $relData = $self->FindRelationship($objectName);
    if ($relData) {
        # Yes, return the embed flag.
        $retVal = $relData->{embedded};
    }
    # Return the result.
    return $retVal;
}


=head2 Database Administration and Loading Methods

=head3 db

    my $erdb = $erdb->db;

Return this object. This method allows the ERDB object itself to be passed around as
a loader to the ID helpers.

=cut

sub db {
    return $_->[0];
}


=head3 LoadTable

    my $results = $erdb->LoadTable($fileName, $relationName, %options);

Load data from a tab-delimited file into a specified table, optionally
re-creating the table first.

=over 4

=item fileName

Name of the file from which the table data should be loaded.

=item relationName

Name of the relation to be loaded. This is the same as the table name.

=item options

A hash of load options.

=item RETURN

Returns a statistical object containing a list of the error messages.

=back

The permissible options are as follows.

=over 4

=item truncate

If TRUE, then the table will be erased before loading.

=item mode

Mode in which the load should operate, either C<low_priority> or C<concurrent>.
This option is only applicable to a MySQL database.

=item partial

If TRUE, then it is assumed that this is a partial load, and the table will not
be analyzed and compacted at the end.

=item failOnError

If TRUE, then when an error occurs, the process will be killed; otherwise, the
process will stay alive, but a message will be put into the statistics object.

=item dup

If C<ignore>, duplicate rows will be ignored. If C<replace>, duplicate rows will
replace previous instances. If omitted, duplicate rows will cause an error.

=back

=cut

sub LoadTable {
    # Get the parameters.
    my ($self, $fileName, $relationName, %options) = @_;
    # Record any error message in here. If it's defined when we're done
    # and failOnError is set, we confess it.
    my $errorMessage;
    # Create the statistical return object.
    my $retVal = _GetLoadStats();
    # Trace the fact of the load.
    # Get the database handle.
    my $dbh = $self->{_dbh};
    # Get the input file size.
    my $fileSize = -s $fileName;
    # Get the relation data.
    my $relation = $self->FindRelation($relationName);
    # Check the truncation flag.
    if ($options{truncate}) {
        # Compute the row count estimate. We take the size of the load file,
        # divide it by the estimated row size, and then multiply by 8 to
        # leave extra room. We postulate a minimum row count of 10000 to
        # prevent problems with incoming empty load files.
        my $rowSize = $self->EstimateRowSize($relationName);
        my $estimate = $fileSize * 8 / $rowSize;
        if ($estimate < 10000) {
            $estimate = 10000;
        }
        # Re-create the table without its index.
        $self->CreateTable($relationName, unindexed => 1, estimate => $estimate);
        # If this is a pre-index DBMS, create the index here.
        if ($dbh->{_preIndex}) {
            eval {
                $self->CreateIndexes($relationName);
            };
            if ($@) {
                $retVal->AddMessage($@);
                $errorMessage = $@;
            }
        }
    }
    # Load the table.
    my $rv;
    eval {
        $rv = $dbh->load_table(file => $fileName, tbl => $relationName,
                               style => $options{mode}, 'local' => 'LOCAL',
                               dup => $options{dup} );
    };
    if (!defined $rv) {
        $retVal->AddMessage($@) if ($@);
        $errorMessage = "Table load failed for $relationName using $fileName.";
        $retVal->AddMessage("$errorMessage: " . $dbh->error_message);
    } else {
        # Here we successfully loaded the table.
        my $size = -s $fileName;
        $retVal->Add("bytes-loaded", $size);
        $retVal->Add("tables-loaded" => 1);
        # If we're rebuilding, we need to create the table indexes.
        if ($options{truncate}) {
            # Indexes are created here for PostGres. For PostGres, indexes are
            # best built at the end. For MySQL, the reverse is true.
            if (! $dbh->{_preIndex}) {
                eval {
                    $self->CreateIndexes($relationName);
                };
                if ($@) {
                    $errorMessage = $@;
                    $retVal->AddMessage($errorMessage);
                }
            }
        }
    }
    if ($errorMessage && $options{failOnError}) {
        # Here the load failed and we want to error out.
        Confess($errorMessage);
    }
    # Analyze the table to improve performance.
    if (! $options{partial}) {
        $self->Analyze($relationName);
    }
    # Return the statistics.
    return $retVal;
}


=head3 Analyze

    $erdb->Analyze($tableName);

Analyze and compact a table in the database. This is useful after a load
to improve the performance of the indexes.

=over 4

=item tableName

Name of the table to be analyzed and compacted.

=back

=cut

sub Analyze {
    # Get the parameters.
    my ($self, $tableName) = @_;
    # Analyze the table.
    $self->{_dbh}->vacuum_it($tableName);
}

=head3 TruncateTable

    $erdb->TruncateTable($table);

Delete all rows from a table quickly. This uses the built-in SQL
C<TRUNCATE> statement, which effectively drops and re-creates a table
with all its settings intact.

=over 4

=item table

Name of the table to be cleared.

=back

=cut

sub TruncateTable {
    # Get the parameters.
    my ($self, $table) = @_;
    # Get the database handle.
    my $dbh = $self->{_dbh};
    # Execute a truncation comment.
    $dbh->truncate_table($table);
}

=head3 DropRelation

    $erdb->DropRelation($relationName);

Physically drop a relation from the database.

=over 4

=item relationName

Name of the relation to drop. If it does not exist, this method will have
no effect.

=back

=cut

sub DropRelation {
    # Get the parameters.
    my ($self, $relationName) = @_;
    # Get the database handle.
    my $dbh = $self->{_dbh};
    # Drop the relation. The method used here has no effect if the relation
    # does not exist.
    $dbh->drop_table(tbl => $relationName);
}

=head3 DumpRelations

    $erdb->DumpRelations($outputDirectory);

Write the contents of all the relations to tab-delimited files in the specified directory.
Each file will have the same name as the relation dumped, with an extension of DTX.

=over 4

=item outputDirectory

Name of the directory into which the relation files should be dumped.

=back

=cut

sub DumpRelations {
    # Get the parameters.
    my ($self, $outputDirectory) = @_;
    # Now we need to run through all the relations. First, we loop through the entities.
    my $metaData = $self->{_metaData};
    my $entities = $metaData->{Entities};
    for my $entityName (keys %{$entities}) {
        my $entityStructure = $entities->{$entityName};
        # Get the entity's relations.
        my $relationList = $entityStructure->{Relations};
        # Loop through the relations, dumping them.
        for my $relationName (keys %{$relationList}) {
            $self->_DumpRelation($outputDirectory, $relationName);
        }
    }
    # Next, we loop through the relationships.
    my $relationships = $metaData->{Relationships};
    for my $relationshipName (keys %{$relationships}) {
        # Are we embedded?
        if (! $self->IsEmbedded($relationshipName)) {
            # No. Dump this relationship's relation.
            $self->_DumpRelation($outputDirectory, $relationshipName);
        }
    }
}

=head3 DumpTable

    my $count = $erdb->DumpTable($tableName, $directory);

Dump the specified table to the named directory. This will create a load
file having the same name as the relation with an extension of DTX. This
file can then be used to reload the table at a later date. If the table
does not exist, no action will be taken.

=over 4

=item tableName

Name of the table to dump.

=item directory

Name of the directory in which the dump file should be placed.

=item RETURN

Returns the number of records written.

=back

=cut

sub DumpTable {
    # Get the parameters.
    my ($self, $tableName, $directory) = @_;
    # Declare the return variable.
    my $retVal;
    # Insure the table name is valid.
    if (exists $self->{_metaData}->{RelationTable}->{$tableName}) {
        # Call the internal dumper.
        $retVal = $self->_DumpRelation($directory, $tableName);
    }
    # Return the result.
    return $retVal;
}


=head3 TypeDefault

    my $value = ERDB::TypeDefault($type);

Return the default value for fields of the specified type.

=over 4

=item type

Relevant type name.

=item RETURN

Returns a default value suitable for fields of the specified type.

=back

=cut

sub TypeDefault {
    # Get the parameters.
    my ($type) = @_;
    # Validate the type.
    if (! exists $TypeTable->{$type}) {
        Confess("TypeDefault called for invalid type \"$type\".")
    }
    # Return the result.
    return $TypeTable->{$type}->default();
}

=head3 LoadTables

    my $stats = $erdb->LoadTables($directoryName, $rebuild);

This method will load the database tables from a directory. The tables must
already have been created in the database. (This can be done by calling
L</CreateTables>.) The caller passes in a directory name; all of the relations
to be loaded must have a file in the directory with the same name as the
relation with a suffix of C<.dtx>. Each file must be a tab-delimited table of
encoded field values. Each line of the file will be loaded as a row of the
target relation table.

=over 4

=item directoryName

Name of the directory containing the relation files to be loaded.

=item rebuild

TRUE if the tables should be dropped and rebuilt, else FALSE.

=item RETURN

Returns a L</Stats> object describing the number of records read and a list of
the error messages.

=back

=cut

sub LoadTables {
    # Get the parameters.
    my ($self, $directoryName, $rebuild) = @_;
    # Start the timer.
    my $startTime = gettimeofday;
    # Clean any trailing slash from the directory name.
    $directoryName =~ s!/\\$!!;
    # Declare the return variable.
    my $retVal = Stats->new();
    # Get the relation names.
    my @relNames = $self->GetTableNames();
    for my $relationName (@relNames) {
        # Try to load this relation.
        my $result = $self->_LoadRelation($directoryName, $relationName,
                                          $rebuild);
        # Accumulate the statistics.
        $retVal->Accumulate($result);
    }
    # Add the duration of the load to the statistical object.
    $retVal->Add('duration', gettimeofday - $startTime);
    # Return the accumulated statistics.
    return $retVal;
}

=head3 CreateTables

    $erdb->CreateTables();

This method creates the tables for the database from the metadata structure
loaded by the constructor. It is expected this function will only be used on
rare occasions, when the user needs to start with an empty database. Otherwise,
the L</LoadTables> method can be used by itself with the truncate flag turned
on.

=cut

sub CreateTables {
    # Get the parameters.
    my ($self) = @_;
    # Get the relation names.
    my @relNames = $self->GetTableNames();
    # Loop through the relations.
    for my $relationName (@relNames) {
        # Create a table for this relation.
        $self->CreateTable($relationName);
    }
}

=head3 CreateTable

    $erdb->CreateTable($tableName, %options);

Create the table for a relation and optionally create its indexes.

=over 4

=item relationName

Name of the relation (which will also be the table name).

=item options

A hash of options, including zero or more of the following.

=over 4

=item unindexed

If TRUE, no indexes will be created for the relation. If this option is
specified, L</CreateIndex> must be called later to bring the indexes
into existence.

=item estimate

If specified, the estimated maximum number of rows for the relation. This
information allows the creation of tables using storage engines that are
faster but require size estimates, such as MyISAM.

=item nodrop

If TRUE, the table will not be dropped before creation. This will cause an
error if the table already exists.

=back

=back

=cut

sub CreateTable {
    # Get the parameters.
    my ($self, $relationName, %options) = @_;
    # Get the database handle.
    my $dbh = $self->{_dbh};
    # Get the quote character.
    my $q = $self->q;
    # Determine whether or not the relation is primary.
    my $rootFlag = $self->_IsPrimary($relationName);
    # Create a list of the field data.
    my $fieldThing = $self->ComputeFieldString($relationName);
    # Insure the table is not already there.
    if (! $options{nodrop}) {
        $dbh->drop_table(tbl => $q . $relationName . $q);
    }
    # Create an estimate of the table size.
    my $estimation;
    if ($options{estimate}) {
        $estimation = [$self->EstimateRowSize($relationName), $options{estimate}];
    }
    # Create the table.
    $dbh->create_table(tbl => $q . $relationName . $q, flds => $fieldThing,
                       estimates => $estimation);
    # If we want to build the indexes, we do it here. Note that the full-text
    # search index will not be built until the table has been loaded.
    if (! $options{unindexed}) {
        $self->CreateIndexes($relationName);
    }
}

=head3 ComputeFieldString

    my $fieldString = $erdb->ComputeFieldString($relationName);

Return the comma-delimited field definition string for a relation. This can be plugged directly into an SQL
C<CREATE> statement.

=over 4

=item relationName

Name of the relation whose field definition string is desired.

=item RETURN

Returns a string listing SQL field definitions, in the proper order, separated by commas.

=back

=cut

sub ComputeFieldString {
    # Get the parameters.
    my ($self, $relationName) = @_;
    # Get the relation data.
    my $relationData = $self->FindRelation($relationName);
    # Create a list of the field data.
    my @fieldList;
    for my $fieldData (@{$relationData->{Fields}}) {
        # Assemble the field name and type.
        my $fieldString = $self->_FieldString($fieldData);
        # Push the result into the field list.
        push @fieldList, $fieldString;
    }
    # Convert the field list into a comma-delimited string.
    my $retVal = join(', ', @fieldList);
    return $retVal;
}

=head3 VerifyFields

    $erdb->VerifyFields($relName, \@fieldList);

Run through the list of proposed field values, insuring that all of them are
valid.

=over 4

=item relName

Name of the relation for which the specified fields are destined.

=item fieldList

Reference to a list, in order, of the fields to be put into the relation.

=back

=cut

sub VerifyFields {
    # Get the parameters.
    my ($self, $relName, $fieldList) = @_;
    # Initialize the return value.
    my $retVal = 0;
    # Get the relation definition.
    my $relData = $self->FindRelation($relName);
    # Get the list of field descriptors.
    my $fieldThings = $relData->{Fields};
    my $fieldCount = scalar @{$fieldThings};
    # Loop through the two lists.
    for (my $i = 0; $i < $fieldCount; $i++) {
        # Get the descriptor and type of the current field.
        my $fieldThing = $fieldThings->[$i];
        my $fieldType = $TypeTable->{$fieldThing->{type}};
        Confess("Undefined field type $fieldThing->{type} in position $i ($fieldThing->{name}) of $relName.") if (! defined $fieldType);
        # Validate it.
        my $message = $fieldType->validate($fieldList->[$i]);
        if ($message) {
            # It's invalid. Generate an error.
            Confess("Error in field $i ($fieldThing->{name}) of $relName: $message");
        }
    }
    # Return a 0 value, for backward compatibility.
    return 0;
}

=head3 DigestFields

    $erdb->DigestFields($relName, $fieldList);

Prepare the fields of a relation for output to a load file.

=over 4

=item relName

Name of the relation to which the fields belong.

=item fieldList

List of field contents to be loaded into the relation.

=back

=cut
#: Return Type ;
sub DigestFields {
    # Get the parameters.
    my ($self, $relName, $fieldList) = @_;
    # Get the relation definition.
    my $relData = $self->FindRelation($relName);
    # Get the list of field descriptors.
    my $fieldTypes = $relData->{Fields};
    my $fieldCount = scalar @{$fieldTypes};
    # Loop through the two lists.
    for (my $i = 0; $i < $fieldCount; $i++) {
        # Get the type of the current field.
        my $fieldType = $fieldTypes->[$i]->{type};
        # Encode the field value in place.
        $fieldList->[$i] = $TypeTable->{$fieldType}->encode($fieldList->[$i], 1);
    }
}

=head3 EncodeField

    my $coding = $erdb->EncodeField($fieldName, $value);

Convert the specified value to the proper format for storing in the
specified database field. The field name should be specified in the
standard I<object(field)> format, e.g. C<Feature(id)> for the C<id> field
of the C<Feature> table.

=over 4

=item fieldName

Name of the field, specified in as an object name with the field name
in parentheses.

=item value

Value to encode for placement in the field.

=item RETURN

Coded value ready to put in the database. In most cases, this will be
identical to the original input.

=back

=cut

sub EncodeField {
    # Get the parameters.
    my ($self, $fieldName, $value) = @_;
    # Find the field type.
    my $fieldSpec = $self->_FindField($fieldName);
    my $retVal = encode($fieldSpec->{type}, $value);
    # Return the result.
    return $retVal;
}

=head3 encode

    my $coding = ERDB::encode($type, $value);

Encode a value of the specified type for storage in the database or for
use as a query parameter. Encoding is automatic for all ERDB methods except
when loading a table from a user-supplied load file or when processing
the parameters for a query filter string. This method can be used in
those situations to remedy the lack.

=over 4

=item type

Name of the incoming value's data type.

=item value

Value to encode into a string.

=item RETURN

Returns the encoded value.

=back

=cut

sub encode {
    # Get the parameters.
    my ($type, $value) = @_;
    # Get the type definition.
    my $typeData = $TypeTable->{$type};
    # Complain if it doesn't exist.
    Confess("Invalid data type \"$type\" specified in encoding.") if ! defined $typeData;
    # Encode the value.
    my $retVal = $typeData->encode($value);
    # Return the result.
    return $retVal;
}

=head3 DecodeField

    my $value = $erdb->DecodeField($fieldName, $coding);

Convert the stored coding of the specified field to the proper format for
use by the client program. This is essentially the inverse of
L</EncodeField>.

=over 4

=item fieldName

Name of the field, specified as an object name with the field name
in parentheses.

=item coding

Coded data from the database.

=item RETURN

Returns the original form of the coded data.

=back

=cut

sub DecodeField {
    # Get the parameters.
    my ($self, $fieldName, $coding) = @_;
    # Declare the return variable.
    my $retVal = $coding;
    # Get the field type.
    my $fieldSpec = $self->_FindField($fieldName);
    my $type = $fieldSpec->{type};
    # Process according to the type.
    $retVal = $TypeTable->{$type}->decode($coding);
    # Return the result.
    return $retVal;
}


=head3 DigestKey

    my $digested = ERDB::DigestKey($longString);

Return the digested value of a string. The digested value is a fixed
length (22 characters) MD5 checksum. It can be used as a more convenient
version of a symbolic key.

=over 4

=item longString

String to digest.

=item RETURN

Digested value of the string.

=back

=cut

sub DigestKey {
    # Allow object-based calls for backward compatability.
    shift if UNIVERSAL::isa($_[0], __PACKAGE__);
    # Get the parameters.
    my ($keyValue) = @_;
    # Compute the digest.
    my $retVal = md5_base64($keyValue);
    # Return the result.
    return $retVal;
}

=head3 CreateIndexes

    $erdb->CreateIndexes($relationName);

Create the indexes for a relation. If a table is being loaded from a large
source file (as is the case in L</LoadTable>), it is sometimes best to create
the indexes after the load. If that is the case, then L</CreateTable> should be
called with the index flag set to FALSE, and this method used after the load to
create the indexes for the table.

=over 4

=item relationName

Name of the relation whose indexes are to be created.

=back

=cut

sub CreateIndexes {
    # Get the parameters.
    my ($self, $relationName) = @_;
    # Get the relation's descriptor.
    my $relationData = $self->FindRelation($relationName);
    # Get the database handle.
    my $dbh = $self->{_dbh};
    # Get the quote character.
    my $q = $self->q;
    # Now we need to create this relation's indexes. We do this by looping
    # through its index table.
    my $indexHash = $relationData->{Indexes};
    for my $indexName (keys %{$indexHash}) {
        $self->CreateIndex($relationName, $indexName);
    }
}

=head3 CreateIndex

    $erdb->CreateIndex($relationName, $indexName);

Create the index on the specified relation with the specified name.

=over 4

=item relationName

Name of the relation on which the index is to be created.

=item indexName

Name of the index in the relation's index set.

=back

=cut

sub CreateIndex {
    # Get the parameters.
    my ($self, $relationName, $indexName) = @_;
    # Get the index descriptor.
    my $relationData = $self->FindRelation($relationName);
    my $indexData = $relationData->{Indexes}{$indexName};
    # Get the DBKernel handle.
    my $dbh = $self->{_dbh};
    # Get the quote character.
    my $q = $self->q;
    # Get the index's field list.
    my @rawFields = @{$indexData->{IndexFields}};
    # Get a hash of the relation's field types.
    my %types = map { $_->{name} => $_->{type} } @{$relationData->{Fields}};
    # We need to check for partial-indexed fields so we can append a length limitation
    # for them. To do that, we need the relation's field list.
    my $relFields = $relationData->{Fields};
    for (my $i = 0; $i <= $#rawFields; $i++) {
        # Split the ordering suffix from the field name.
        my ($field, $suffix) = split(/\s+/, $rawFields[$i]);
        $suffix = "" if ! defined $suffix;
        # Get the field type.
        my $type = $types{$field};
        # Ask if it requires using prefix notation for the index.
        my $mod = $TypeTable->{$type}->indexMod();
        if (! defined($mod)) {
            Confess("Non-indexable type $type specified for index field in $relationName.");
        } elsif ($mod) {
            # Here we have an indexed field that requires a modification in order
            # to work. This means we need to insert it between the
            # field name and the ordering suffix. Note we make sure the
            # suffix is defined.
            $rawFields[$i] =  join(" ", $dbh->index_mod($q . $field . $q, $mod), $suffix);
        } else {
            # Here we have a normal field, so we quote it.
            $rawFields[$i] = join(" ", $q . $field . $q, $suffix);
        }
    }
    my @fieldList = _FixNames(@rawFields);
    my $flds = join(', ', @fieldList);
    # Get the index's uniqueness flag.
    my $unique = ($indexData->{primary} ? 'primary' : ($indexData->{unique} ? 'unique' : undef));
    # Compute the name to use. The primary index is called PRIMARY, but we need to give it a different
    # name in the create statement.
    my $actualName = ($indexData->{primary} ? "idxP$relationName" : $indexName);
    # Create the index.
    my $rv = $dbh->create_index(idx => "$q$actualName$q", tbl => "$q$relationName$q",
                                flds => $flds, kind => $unique);
    if (! $rv) {
        Confess("Error creating index $indexName for $relationName using ($flds): " .
                $dbh->error_message());
    }
}


=head3 SetTestEnvironment

    $erdb->SetTestEnvironment();

Denote that this is a test environment. Certain performance-enhancing
features may be disabled in a test environment.

=cut

sub SetTestEnvironment {
    # Get the parameters.
    my ($self) = @_;
    # Tell the database we're in test mode.
    $self->{_dbh}->test_mode();
}

=head3 dbName

    my $dbName = $erdb->dbName();

Return the physical name of the database currently attached to this object.

=cut

sub dbName {
    # Get the parameters.
    my ($self) = @_;
    # We'll return the database name in here.
    my $retVal;
    # Get the connection string.
    my $connect = $self->{_dbh}->{_connect};
    # Extract the database name.
    if ($connect =~ /dbname\=([^;])/) {
        $retVal = $1;
    }
    # Return the result.
    return $retVal;
}


=head2 Database Update Methods

=head3 BeginTran

    $erdb->BeginTran();

Start a database transaction.

=cut

sub BeginTran {
    my ($self) = @_;
    $self->{_dbh}->begin_tran();

}

=head3 CommitTran

    $erdb->CommitTran();

Commit an active database transaction.

=cut

sub CommitTran {
    my ($self) = @_;
    $self->{_dbh}->commit_tran();
}

=head3 RollbackTran

    $erdb->RollbackTran();

Roll back an active database transaction.

=cut

sub RollbackTran {
    my ($self) = @_;
    $self->{_dbh}->roll_tran();
}

=head3 UpdateField

    my $count = $erdb->UpdateField($fieldName, $oldValue, $newValue, $filter, $parms);

Update all occurrences of a specific field value to a new value. The number of
rows changed will be returned.

=over 4

=item fieldName

Name of the field in L</Standard Field Name Format>.

=item oldValue

Value to be modified. All occurrences of this value in the named field will be
replaced by the new value.

=item newValue

New value to be substituted for the old value when it's found.

=item filter

A standard ERDB filter clause. See L</Filter Clause>. The filter will be applied before
any substitutions take place. Note that the filter clause in this case must only
specify fields in the table containing fields.

=item parms

Reference to a list of parameter values in the filter. See L</Parameter List>.

=item RETURN

Returns the number of rows modified.

=back

=cut

sub UpdateField {
    # Get the parameters.
    my ($self, $fieldName, $oldValue, $newValue, $filter, $parms) = @_;
    # Get the object and field names from the field name parameter.
    my ($objectName, $realFieldName) = ERDB::ParseFieldName($fieldName);
    # Add the old value to the filter. Note we allow the possibility that no
    # filter was specified.
    my $realFilter = "$fieldName = ?";
    if ($filter) {
        $realFilter .= " AND ($filter)";
    }
    # Format the query filter.
    my $sqlHelper = ERDB::Helpers::SQLBuilder->new($self, $objectName);
    my $suffix = $sqlHelper->SetFilterClause($realFilter);
    # Create the update statement. Note we need to get rid of the FROM clause
    # and the field list is a single name.
    $suffix =~ s/^FROM.+WHERE\s+//;
    my $fieldList = $sqlHelper->ComputeFieldList($fieldName);
    # Create the update statement.
    my $command = "UPDATE $objectName SET $fieldList = ? WHERE $suffix";
    # Get the database handle.
    my $dbh = $self->{_dbh};
    # Add the old and new values to the parameter list. Note we allow the
    # possibility that there are no user-supplied parameters.
    my @params = ($newValue, $oldValue);
    if (defined $parms) {
        push @params, @{$parms};
    }
    # Execute the update.
    my $retVal = $dbh->SQL($command, 0, @params);
    # Make the funky zero a real zero.
    if ($retVal == 0) {
        $retVal = 0;
    }
    # Return the result.
    return $retVal;
}

=head3 InsertValue

    $erdb->InsertValue($entityID, $fieldName, $value);

This method will insert a new value into the database. The value must be one
associated with a secondary relation, since primary values cannot be inserted:
they occur exactly once. Secondary values, on the other hand, can be missing
or multiply-occurring.

=over 4

=item entityID

ID of the object that is to receive the new value.

=item fieldName

Field name for the new value in L</Standard Field Name Format>. This specifies
the entity name and the field name in a single string.

=item value

New value to be put in the field.

=back

=cut

sub InsertValue {
    # Get the parameters.
    my ($self, $entityID, $fieldName, $value) = @_;
    # Get the quote character.
    my $q = $self->q;
    # Parse the entity name and the real field name.
    my ($entityName, $fieldTitle) = ERDB::ParseFieldName($fieldName);
    if (! defined $entityName) {
        Confess("Invalid field name specification \"$fieldName\" in InsertValue call.");
    } else {
        # Insure we are in an entity.
        if (!$self->IsEntity($entityName)) {
            Confess("$entityName is not a valid entity.");
        } else {
            my $entityData = $self->{_metaData}->{Entities}->{$entityName};
            # Find the relation containing this field.
            my $fieldHash = $entityData->{Fields};
            if (! exists $fieldHash->{$fieldTitle}) {
                Confess("$fieldTitle not found in $entityName.");
            } else {
                my $relation = $fieldHash->{$fieldTitle}->{relation};
                if ($relation eq $entityName) {
                    Confess("Cannot do InsertValue on primary field $fieldTitle of $entityName.");
                } else {
                    # Now we can create an INSERT statement.
                    my $dbh = $self->{_dbh};
                    my $fixedName = _FixName($fieldTitle);
                    my $statement = "INSERT INTO $q$relation$q (id, $q$fixedName$q) VALUES(?, ?)";
                    # Execute the command.
                    my $codedValue = $self->EncodeField($fieldName, $value);
                    $dbh->SQL($statement, 0, $entityID, $codedValue);
                }
            }
        }
    }
}

=head3 InsertObject

    my $rows = $erdb->InsertObject($objectType, %fieldHash);

    or

    my $rows = $erdb->InsertObject($objectType, \%fieldHash, %options);

Insert an object into the database. The object is defined by a type name and
then a hash of field names to values. All field values should be
represented by scalars. (Note that for relationships, the primary relation is
the B<only> relation.) Field values for the other relations comprising the
entity are always list references. For example, the following line inserts an
inactive PEG feature named C<fig|188.1.peg.1> with aliases C<ZP_00210270.1> and
C<gi|46206278>.

    $erdb->InsertObject('Feature', id => 'fig|188.1.peg.1', active => 0,
                        feature-type => 'peg', alias => ['ZP_00210270.1',
                        'gi|46206278']);

The next statement inserts a C<HasProperty> relationship between feature
C<fig|158879.1.peg.1> and property C<4> with an evidence URL of
C<http://seedu.uchicago.edu/query.cgi?article_id=142>.

    $erdb->InsertObject('HasProperty', 'from-link' => 'fig|158879.1.peg.1',
                        'to-link' => 4,
                        evidence => 'http://seedu.uchicago.edu/query.cgi?article_id=142');


=over 4

=item newObjectType

Type name of the object to insert.

=item fieldHash

Hash of field names to values. The field names should be specified in
L</Standard Field Name Format>. The default object name is the name of the
object being inserted. The values will be encoded for storage by this method.
Note that this can be an inline hash (for backward compatibility) or a hash
reference.

=item options

Hash of insert options. The current list of options is

=over 8

=item ignore (deprecated)

If TRUE, then duplicate-record errors will be suppressed. If the record already exists, the insert
will not take place.

=item dup

If specified, then duplicate-record errors will be suppressed. If C<ignore> is specified, duplicate
records will be discarded. If C<replace> is specified, duplicate records will replace the previous
version.

=item encoded

If TRUE, the fields are presumed to be already encoded for loading.

=back

=item RETURN

Returns the number of rows inserted.

=back

=cut

sub InsertObject {
    # Get the parameters.
    my ($self, $newObjectType, $first, @leftOvers) = @_;
    # Denote that so far we have not inserted anything.
    my $retVal = 0;
    # Create the field hash.
    my ($fieldHash, $options);
    if (ref $first eq 'HASH') {
        $fieldHash = $first;
        $options = { @leftOvers }
    } else {
        $fieldHash = { $first, @leftOvers };
        $options = {}
    }
    # Get the database handle.
    my $dbh = $self->{_dbh};
    # Parse the field hash. We need to strip off the table names and
    # encode the values.
    my %fixedHash = $self->_SingleTableHash($fieldHash, $newObjectType, $options->{encoded});
    # Get the relation descriptor.
    my $relationData = $self->FindRelation($newObjectType);
    # We'll need a list of the fields being inserted, a list of the corresponding
    # values, and a list of fields the user forgot to specify.
    my @fieldNameList = ();
    my @valueList = ();
    my @missing = ();
    # Get the quote character.
    my $q = $self->q;
    # Loop through the fields in the relation.
    for my $fieldDescriptor (@{$relationData->{Fields}}) {
        # Get the field name and save it. Note we need to fix it up so the hyphens
        # are converted to underscores.
        my $fieldName = $fieldDescriptor->{name};
        my $fixedName = _FixName($fieldName);
        # Look for the named field in the incoming structure. As a courtesy to the
        # caller, we accept both the real field name or the fixed-up one.
        if (exists $fixedHash{$fieldName}) {
            # Here we found the field. There is a special case for the ID that
            # we have to check for.
            if (! defined $fixedHash{$fieldName} && $fieldName eq 'id') {
                # This is the special case. The ID is going to be computed at
                # insert time, so we skip it.
            } else {
                # Normal case. Stash it in both lists.
                push @valueList, $fixedHash{$fieldName};
                push @fieldNameList, "$q$fixedName$q";
            }
        } else {
            # Here the field is not present. Check for a default.
            my $default = $self->_Default($newObjectType, $fieldName);
            if (defined $default) {
                # Yes, we have a default. Push it into the two lists.
                push @valueList, $default;
                push @fieldNameList, "$q$fixedName$q";
            } else {
                # No, this field is officially missing.
                push @missing, $fieldName;
            }
        }
    }
    # Only proceed if there are no missing fields.
    if (@missing > 0) {
        Confess("Insert for $newObjectType failed due to missing fields: " .
            join(' ', @missing)) if T(1);
    } else {
        # Build the INSERT statement.
        my $command = "INSERT";
        if ($options->{ignore}) {
            $command = "INSERT IGNORE";
        } elsif ($options->{dup}) {
            if ($options->{dup} eq 'ignore') {
                $command = "INSERT IGNORE";
            } elsif ($options->{dup} eq 'replace') {
                $command = "REPLACE";
            }
        }
        my $statement = "$command INTO $q$newObjectType$q (" . join (', ', @fieldNameList) .
            ") VALUES (";
        # Create a marker list of the proper size and put it in the statement.
        my @markers = ();
        while (@markers < @fieldNameList) { push @markers, '?'; }
        $statement .= join(', ', @markers) . ")";
        # We have the insert statement, so prepare it.
        my $sth = $dbh->prepare_command($statement);
        # Execute the INSERT statement with the specified parameter list.
        $retVal = $sth->execute(@valueList);
        if (!$retVal) {
            my $errorString = $sth->errstr();
            Confess("Error inserting into $newObjectType: $errorString");
        } else {
            # Convert a true 0 to a false 0.
            $retVal = 0 if ($retVal < 1);
        }
    }
    # Did we successfully insert an entity?
    if ($self->IsEntity($newObjectType) && $retVal) {
        # Yes. Check for secondary fields.
        my %fieldTuples = $self->GetSecondaryFields($newObjectType);
        # Loop through them, inserting their values (if any);
        for my $field (keys %fieldTuples) {
            # Get the value.
            my $values = $fieldHash->{$field};
            # Only proceed if it IS there.
            if (defined $values) {
                # Insure we have a list reference.
                if (ref $values ne 'ARRAY') {
                    $values = [$values];
                }
                # Loop through the values, inserting them.
                for my $value (@$values) {
                    $self->InsertValue($fieldHash->{id}, "$newObjectType($field)", $value);
                    $retVal++;
                }
            }
        }
    }
    # Return the number of rows inserted.
    return $retVal;
}

=head3 UpdateEntity

    $erdb->UpdateEntity($entityName, $id, %fields);

or

    my $ok = $erdb->UpdateEntity($entityName, $id, \%fields, $optional);

Update the values of an entity. This is an unprotected update, so it should only be
done if the database resides on a database server.

=over 4

=item entityName

Name of the entity to update. (This is the entity type.)

=item id

ID of the entity to update. If no entity exists with this ID, an error will be thrown.

=item fields

Hash mapping field names to their new values. All of the fields named
must be in the entity's primary relation, and they cannot any of them be the ID field.
Field names should be in the L</Standard Field Name Format>. The default object name in
this case is the entity name.

=item optional

If specified and TRUE, then the update is optional and will return TRUE if successful and FALSE
if the entity instance was not found. If this parameter is present, I<fields> must be a hash
reference and not a raw hash.

=back

=cut

sub UpdateEntity {
    # Get the parameters.
    my ($self, $entityName, $id, $first, @leftovers) = @_;
    # Get the quote character.
    my $q = $self->q;
    # Get the field hash and optional-update flag.
    my ($fields, $optional);
    if (ref $first eq 'HASH') {
        $fields = $first;
        $optional = $leftovers[0];
    } else {
        $fields = { $first, @leftovers };
    }
    # Fix up the field name hash.
    my @fieldList = keys %{$fields};
    # Verify that the fields exist.
    my $checker = $self->GetFieldTable($entityName);
    for my $field (@fieldList) {
        my $normalizedField = $field;
        $normalizedField =~ tr/_/-/;
        if ($normalizedField eq 'id') {
            Confess("Cannot update the ID field for entity $entityName.");
        } elsif ($checker->{$normalizedField}->{relation} ne $entityName) {
            Confess("Cannot find $field in primary relation of $entityName.");
        }
    }
    # Build the SQL statement.
    my @sets = ();
    my @valueList = ();
    for my $field (@fieldList) {
        push @sets, $q . _FixName($field) . $q . " = ?";
        my $value = $self->EncodeField("$entityName($field)", $fields->{$field});
        push @valueList, $value;
    }
    my $command = "UPDATE $q$entityName$q SET " . join(", ", @sets) . " WHERE id = ?";
    # Add the ID to the list of binding values.
    push @valueList, $id;
    # This will be the return value.
    my $retVal = 1;
    # Call SQL to do the work.
    my $rows = $self->{_dbh}->SQL($command, 0, @valueList);
    # Check for errors.
    if ($rows == 0) {
        if ($optional) {
            $retVal = 0;
        } else {
            Confess("Entity $id of type $entityName not found.");
        }
    }
    # Return the success indication.
    return $retVal;
}

=head3 Reconnect

    my $changeCount = $erdb->Reconnect($relName, $linkType, $oldID, $newID);

Move a relationship so it points to a new entity instance. All instances that reference
a specified ID will be updated to specify a new ID.

=over 4

=item relName

Name of the relationship to update.

=item linkType

C<from> to update the from-link. C<to> to update the to-link.

=item oldID

Old ID value to be changed.

=item new ID

New ID value to be substituted for the old one.

=item RETURN

Returns the number of rows updated.

=back

=cut

sub Reconnect {
    # Get the parameters.
    my ($self, $relName, $linkType, $oldID, $newID) = @_;
    # Get the database handle.
    my $dbh = $self->{_dbh};
    # Get the quote character.
    my $q = $self->q;
    # Compute the link name.
    my $linkName = $linkType . "_link";
    # Create the update statement.
    my $stmt = "UPDATE $q$relName$q SET $linkName = ? WHERE $linkName = ?";
    # Apply the update.
    my $retVal = $dbh->SQL($stmt, 0, $newID, $oldID);
    # Return the number of rows changed.
    return $retVal;
}

=head3 MoveEntity

    my $stats = $erdb->MoveEntity($entityName, $oldID, $newID);

Transfer all relationship records pointing to a specified entity instance so they
point to a different entity instance. This requires calling L</Reconnect> on all
the relationships that connect to the entity.

=over 4

=item entityName

Name of the relevant entity type.

=item oldID

ID of the obsolete entity instance. All relationship records containing this ID will be
changed.

=item newID

ID of the new entity instance. The relationship records containing the old ID will have
this ID substituted for it.

=item RETURN

Returns a L<Stats> object describing the updates.

=back

=cut

sub MoveEntity {
    # Get the parameters.
    my ($self, $entityName, $oldID, $newID) = @_;
    # Create the statistics object.
    my $retVal = Stats->new();
    # Find the entity's connecting relationships.
    my ($froms, $tos) = $self->GetConnectingRelationshipData($entityName);
    # Process the relationship directions.
    my %dirHash = (from => $froms, to => $tos);
    for my $dir (keys %dirHash) {
        # Reconnect the relationships in this direction.
        for my $relName (keys %{$dirHash{$dir}}) {
            my $changes = $self->Reconnect($relName, $dir, $oldID, $newID);
            $retVal->Add("$dir-$relName" => $changes);
        }
    }
    # Return the statistics.
    return $retVal;
}

=head3 Delete

    my $stats = $erdb->Delete($entityName, $objectID, %options);

Delete an entity instance from the database. The instance is deleted along with
all entity and relationship instances dependent on it. The definition of
I<dependence> is recursive.

An object is always dependent on itself. An object is dependent if it is a
1-to-many or many-to-many relationship connected to a dependent entity or if it
is the "to" entity connected to a 1-to-many dependent relationship.

The idea here is to delete an entity and everything related to it. Because this
is so dangerous, and option is provided to simply trace the resulting delete
calls so you can verify the action before performing the delete.

=over 4

=item entityName

Name of the entity type for the instance being deleted.

=item objectID

ID of the entity instance to be deleted.

=item options

A hash detailing the options for this delete operation.

=item RETURN

Returns a statistics object indicating how many records of each particular table were
deleted.

=back

The permissible options for this method are as follows.

=over 4

=item keepRoot

If TRUE, then the entity instances will not be deleted, only the dependent
records.

=item onlyRoot

If TRUE, then the entity instance will be deleted, but none of the attached
data will be removed (the opposite of C<keepRoot>).

=back

=cut

sub Delete {
    # Get the parameters.
    my ($self, $entityName, $objectID, %options) = @_;
    # Declare the return variable.
    my $retVal = Stats->new();
    # Get the quote character.
    my $q = $self->q;
    # Get the crossings table.
    my $crossingTable = $self->{_metaData}{CrossingTable};
    # Encode the object ID.
    my $idParameter = $self->EncodeField("$entityName(id)", $objectID);
    # Get the DBKernel object.
    my $db = $self->{_dbh};
    # We're going to generate all the paths branching out from the starting
    # entity. One of the things we have to be careful about is preventing loops.
    # We'll use a hash to determine if we've hit a loop.
    my %alreadyFound = ($entityName => 1);
    # This next list will contain the paths to delete. It is actual a list of lists.
    # Each path is stored in the position determined by its length. We will process
    # them from longest to shortest.
    my @pathLists = ();
    # This final list is used to remember what work still needs to be done. We
    # push paths onto the list, then pop them off to extend the paths. We prime
    # it with the starting point. Note that we will work hard to insure that the
    # last item on a path in the to-do list is always an entity.
    my @todoList = ([$entityName]);
    while (@todoList) {
        # Get the current path tuple.
        my $current = pop @todoList;
        # Stack it as a deletion request.
        my $spLen = scalar @$current;
        push @{$pathLists[$spLen]}, $current;
        # Copy it into a list.
        my @stackedPath = @$current;
        # Pull off the last item on the path. It will always be an entity.
        my $myEntityName = pop @stackedPath;
        # Now we need to look for relationships connected to this entity. We skip
        # this if "onlyRoot" is specified.
        if (! $options{onlyRoot}) {
            # Get the crossings table for this entity.
            my $crossings = $crossingTable->{$myEntityName};
            # Find the relationship that got us here. We don't want to go back.
            my $reverseRel = '';
            if (scalar @stackedPath) {
                $reverseRel = $stackedPath[$#stackedPath];
            }
            # Loop through the crossings. They will all be relationships.
            for my $crossingRel (keys %$crossings) {
                # Get this relationship's descriptor.
                my $relData = $self->FindRelationship($crossingRel);
                # Are we backtracking?
                if ($reverseRel ne $relData->{obverse} && $reverseRel ne $relData->{converse}) {
                    # No. Form a new path for this crossing.
                    my @newPath = (@stackedPath, $myEntityName, $crossingRel);
                    my $newPathLen = scalar @newPath;
                    # Push it into the path lists.
                    push @{$pathLists[$newPathLen]}, \@newPath;
                    # Are we going in the from-direction and is this relationship
                    # 1-to-many and tight?
                    if ($relData->{obverse} eq $crossingRel && $relData->{arity} eq '1M'
                        && ! $relData->{loose}) {
                        # Yes. Check the entity on the other end.
                        my $target = $relData->{to};
                        if (! $alreadyFound{$target}) {
                            # It's new. Stack it for future processing.
                            push @todoList, [@newPath, $target];
                            $alreadyFound{$target} = 1;
                        }
                    }
                }
            }
        }
    }
    # Loop through the path lists in reverse order.
    while (scalar @pathLists) {
        my $pathListSet = pop @pathLists;
        if ($pathListSet) {
            for my $path (@$pathListSet) {
                # Set up for the delete.
                my $pathThing = ERDB::Helpers::ObjectPath->new($self, @$path);
                my ($target) = $pathThing->lastObject();
                # Execute the deletion.
                my $count = $pathThing->Delete("$entityName(id) = ?", [$idParameter]);
                # Accumulate the statistics for this delete. The only rows deleted
                # are from the target table, so we use its name to record the
                # statistic.
                $retVal->Add("delete-$target", $count);
            }
        }
    }
    # Return the result.
    return $retVal;
}

=head3 Disconnect

    my $count = $erdb->Disconnect($relationshipName, $originEntityName, $originEntityID);

Disconnect an entity instance from all the objects to which it is related via
a specific relationship. This will delete each relationship instance that
connects to the specified entity.

=over 4

=item relationshipName

Name of the relationship whose instances are to be deleted.

=item originEntityName

Name of the entity that is to be disconnected.

=item originEntityID

ID of the entity that is to be disconnected.

=item RETURN

Returns the number of rows deleted.

=back

=cut

sub Disconnect {
    # Get the parameters.
    my ($self, $relationshipName, $originEntityName, $originEntityID) = @_;
    # Initialize the return count.
    my $retVal = 0;
    # Get the quote character.
    my $q = $self->q;
    # Encode the entity ID.
    my $idParameter = $self->EncodeField("$originEntityName(id)", $originEntityID);
    # Get the relationship descriptor.
    my $structure = $self->_GetStructure($relationshipName);
    # Insure we have a relationship.
    if (! exists $structure->{from}) {
        Confess("$relationshipName is not a relationship in the database.");
    } else {
        # Get the database handle.
        my $dbh = $self->{_dbh};
        # We'll set this value to 1 if we find our entity.
        my $found = 0;
        # Loop through the ends of the relationship.
        for my $dir ('from', 'to') {
            if ($structure->{$dir} eq $originEntityName) {
                $found = 1;
                # Here we want to delete all relationship instances on this side of the
                # entity instance.
                # We do this delete in batches to keep it from dragging down the
                # server.
                my $limitClause = ($ERDBExtras::delete_limit ? "LIMIT $ERDBExtras::delete_limit" : "");
                my $done = 0;
                while (! $done) {
                    # Do the delete.
                    my $rows = $dbh->SQL("DELETE FROM $q$relationshipName$q WHERE ${dir}_link = ? $limitClause", 0, $idParameter);
                    $retVal += $rows;
                    # See if we're done. We're done if no rows were found or the delete is unlimited.
                    $done = ($rows == 0 || ! $limitClause);
                }
            }
        }
        # Insure we found the entity on at least one end.
        if (! $found) {
            Confess("Entity \"$originEntityName\" does not use $relationshipName.");
        }
        # Return the count.
        return $retVal;
    }
}

=head3 DeleteRow

    $erdb->DeleteRow($relationshipName, $fromLink, $toLink, \%values);

Delete a row from a relationship. In most cases, only the from-link and to-link are
needed; however, for relationships with intersection data values can be specified
for the other fields using a hash.

=over 4

=item relationshipName

Name of the relationship from which the row is to be deleted.

=item fromLink

ID of the entity instance in the From direction.

=item toLink

ID of the entity instance in the To direction.

=item values

Reference to a hash of other values to be used for filtering the delete.

=back

=cut

sub DeleteRow {
    # Get the parameters.
    my ($self, $relationshipName, $fromLink, $toLink, $values) = @_;
    # Get the quote character.
    my $q = $self->q;
    # Create a hash of all the filter information.
    my %filter = ('from-link' => $fromLink, 'to-link' => $toLink);
    if (defined $values) {
        for my $key (keys %{$values}) {
            $filter{$key} = $values->{$key};
        }
    }
    # Build an SQL statement out of the hash.
    my @filters = ();
    my @parms = ();
    for my $key (keys %filter) {
        my ($keyTable, $keyName) = ERDB::ParseFieldName($key, $relationshipName);
        push @filters, $q . _FixName($keyName) . $q . " = ?";
        push @parms, $self->EncodeField("$keyTable($keyName)", $filter{$key});
    }
    my $command = "DELETE FROM $q$relationshipName$q WHERE " .
                  join(" AND ", @filters);
    # Execute it.
    my $dbh = $self->{_dbh};
    $dbh->SQL($command, undef, @parms);
}

=head3 DeleteLike

    my $deleteCount = $erdb->DeleteLike($relName, $filter, \@parms);

Delete all the relationship rows that satisfy a particular filter condition.
Unlike a normal filter, only fields from the relationship itself can be used.

=over 4

=item relName

Name of the relationship whose records are to be deleted.

=item filter

A filter clause for the delete query. See L</Filter Clause>.

=item parms

Reference to a list of parameters for the filter clause. See L</Parameter List>.

=item RETURN

Returns a count of the number of rows deleted.

=back

=cut

sub DeleteLike {
    # Get the parameters.
    my ($self, $objectName, $filter, $parms) = @_;
    # Declare the return variable.
    my $retVal;
    # Insure the parms argument is an array reference if the caller left it off.
    if (! defined($parms)) {
        $parms = [];
    }
    # Insure we have a relationship. The main reason for this is if we delete an entity
    # instance we have to yank out a bunch of other stuff with it.
    if ($self->IsEntity($objectName)) {
        Confess("Cannot use DeleteLike on $objectName, because it is not a relationship.");
    } else {
        # Create the SQL command suffix to get the desierd records.
        my $sqlHelper = ERDB::Helpers::SQLBuilder->new($self, $objectName);
        my $suffix = $sqlHelper->SetFilterClause($filter);
        # Convert it to a DELETE command.
        my $command = "DELETE $suffix";
        # Execute the command.
        my $dbh = $self->{_dbh};
        my $result = $dbh->SQL($command, 0, @{$parms});
        # Check the results. Note we convert the "0D0" result to a real zero.
        # A failure causes an abnormal termination, so the caller isn't going to
        # worry about it.
        if (! defined $result) {
            Confess("Error deleting from $objectName: " . $dbh->errstr());
        } elsif ($result == 0) {
            $retVal = 0;
        } else {
            $retVal = $result;
        }
    }
    # Return the result count.
    return $retVal;
}

=head3 DeleteValue

    my $numDeleted = $erdb->DeleteValue($entityName, $id, $fieldName, $fieldValue);

Delete secondary field values from the database. This method can be used to
delete all values of a specified field for a particular entity instance, or only
a single value.

Secondary fields are stored in two-column relations separate from an entity's
primary table, and as a result a secondary field can legitimately have no value
or multiple values. Therefore, it makes sense to talk about deleting secondary
fields where it would not make sense for primary fields.

=over 4

=item id

ID of the entity instance to be processed. If the instance is not found, this
method will have no effect. If C<undef> is specified, all values for all of
the entity instances will be deleted.

=item fieldName

Name of the field whose values are to be deleted, in L</Standard Field Name Format>.

=item fieldValue (optional)

Value to be deleted. If not specified, then all values of the specified field
will be deleted for the entity instance. If specified, then only the values
which match this parameter will be deleted.

=item RETURN

Returns the number of rows deleted.

=back

=cut

sub DeleteValue {
    # Get the parameters.
    my ($self, $entityName, $id, $fieldName, $fieldValue) = @_;
    # Get the quote character.
    my $q = $self->q;
    # Declare the return value.
    my $retVal = 0;
    # We need to set up an SQL command to do the deletion. First, we
    # find the name of the field's relation.
    my $table = $self->GetFieldTable($entityName);
    # Now we need some data about this field.
    my $field = $table->{$fieldName};
    my $relation = $field->{relation};
    # Make sure this is a secondary field.
    if ($relation eq $entityName) {
        Confess("Cannot delete values of $fieldName for $entityName.");
    } else {
        # Set up the SQL command to delete all values.
        my $sql = "DELETE FROM $q$relation$q";
        # Build the filter.
        my @filters = ();
        my @parms = ();
        # Check for a filter by ID.
        if (defined $id) {
            push @filters, "id = ?";
            push @parms, $self->EncodeField("$entityName(id)", $id);
        }
        # Check for a filter by value.
        if (defined $fieldValue) {
            push @filters, $q . _FixName($fieldName) . $q . " = ?";
            push @parms, encode($field->{type}, $fieldValue);
        }
        # Append the filters to the command.
        if (@filters) {
            $sql .= " WHERE " . join(" AND ", @filters);
        }
        # Execute the command.
        my $dbh = $self->{_dbh};
        $retVal = $dbh->SQL($sql, 0, @parms);
    }
    # Return the result.
    return $retVal;
}


=head2 Virtual Methods

=head3 CleanKeywords

    my $cleanedString = $erdb->CleanKeywords($searchExpression);

Clean up a search expression or keyword list. This is a virtual method that may
be overridden by the subclass. The base-class method removes extra spaces
and converts everything to lower case.

=over 4

=item searchExpression

Search expression or keyword list to clean. Note that a search expression may
contain boolean operators which need to be preserved. This includes leading
minus signs.

=item RETURN

Cleaned expression or keyword list.

=back

=cut

sub CleanKeywords {
    # Get the parameters.
    my ($self, $searchExpression) = @_;
    # Lower-case the expression and copy it into the return variable. Note that we insure we
    # don't accidentally end up with an undefined value.
    my $retVal = lc($searchExpression || "");
    # Remove extra spaces.
    $retVal =~ s/\s+/ /g;
    $retVal =~ s/(^\s+)|(\s+$)//g;
    # Return the result.
    return $retVal;
}

=head3 PreferredName

    my $name = $erdb->PreferredName();

Return the variable name to use for this database when generating code. The default
is C<erdb>.

=cut

sub PreferredName {
    return 'erdb';
}

=head3 LoadDirectory

    my $dirName = $erdb->LoadDirectory();

Return the name of the directory in which load files are kept. The default is
the FIG temporary directory, which is a really bad choice, but it's always there.

=cut

sub LoadDirectory {
    # Get the parameters.
    my ($self) = @_;
    # Return the directory name.
    return $self->{loadDirectory} || $ERDBExtras::temp;
}

=head2 Internal Utility Methods

=head3 _FieldString

    my $fieldString = $erdb->_FieldString($descriptor);

Compute the definition string for a particular field from its descriptor
in the relation table.

=over 4

=item descriptor

Field descriptor containing the field's name and type.

=item RETURN

Returns the SQL declaration string for the field.

=back

=cut

sub _FieldString {
    # Get the parameters.
    my ($self, $descriptor) = @_;
    # Get the quote character.
    my $q = $self->q;
    # Get the fixed-up name.
    my $fieldName = _FixName($descriptor->{name});
    # Compute the SQL type.
    my $fieldType = $self->_TypeString($descriptor);
    # Check for nulls. We need to insure that the field is null-capable if it
    # specifies nulls and that the nullability flag is prepared for the
    # declaration.
    my $nullFlag = "NOT NULL";
    if ($descriptor->{null}) {
        $nullFlag = "";
        if (! $TypeTable->{$descriptor->{type}}->nullable()) {
            Confess("Invalid DBD: field \"$fieldName\" is null, but not of a nullable type.");
        }
    }
    # Assemble the result.
    my $retVal = "$q$fieldName$q $fieldType $nullFlag";
    # Return the result.
    return $retVal;
}

=head3 _TypeString

    my $typeString = $erdb->_TypeString($descriptor);

Determine the SQL type corresponding to a field from its descriptor in the
relation table.

=over 4

=item descriptor

Field descriptor containing the field's name and type.

=item RETURN

Returns the SQL type string for the field.

=back

=cut

sub _TypeString {
    # Get the parameters.
    my ($self, $descriptor) = @_;
    # Compute the SQL type.
    my $typeDescriptor = $TypeTable->{$descriptor->{type}};
    my $retVal = $typeDescriptor->sqlType($self->{_dbh});
    # Return it.
    return $retVal;
}

=head3 _Default

    my $defaultValue = $self->_Default($objectName, $fieldName);

Return the default value for the specified field in the specified object.
If no default value is specified, an undefined value will be returned.

=over 4

=item objectName

Name of the object containing the field.

=item fieldName

Name of the field whose default value is desired.

=item RETURN

Returns the default value for the specified field, or an undefined value if
no default is available.

=back

=cut

sub _Default {
    # Get the parameters.
    my ($self, $objectName, $fieldName) = @_;
    # Declare the return variable.
    my $retVal;
    # Get the field descriptor.
    my $fieldTable = $self->GetFieldTable($objectName);
    my $fieldData = $fieldTable->{$fieldName};
    # Check for a default value. The default value is already encoded,
    # so no conversion is required.
    if (exists $fieldData->{default}) {
        $retVal = $fieldData->{default};
    } else {
        # No default for the field, so get the default for the type.
        # This will be undefined if the type has no default, either.
        $retVal = TypeDefault($fieldData->{type});
    }
    # Return the result.
    return $retVal;
}


=head3 _SingleTableHash

    my %fixedHash = $self->_SingleTableHash($fieldHash, $objectName, $unchanged);

Convert a hash of field names in L</Standard Field Name Format> to field values
into a hash of simple field names to encoded values. This is a common
utility function performed by most update-related methods.

=over 4

=item fieldHash

A hash mapping field names to values. The field names must be in
L</Standard Field Name Format> and must all belong to the same table.

=item objectName

The default object name to be used when no object name is specified for
the field.

=item unchanged

If TRUE, the field values will not be encoded for storage. (It is presumed they already are.) The default is FALSE.

=item RETURN

Returns a hash of simple field names to encoded values for those fields.

=back

=cut

sub _SingleTableHash {
    # Get the parameters.
    my ($self, $fieldHash, $objectName, $unchanged) = @_;
    # Declare the return variable.
    my %retVal;
    # Loop through the fields.
    for my $key (keys %$fieldHash) {
        my $fieldData = $self->_FindField($key, $objectName);
        my $value = $fieldHash->{$key};
        if (! $unchanged) {
            $value = encode($fieldData->{type}, $value);
        }
        $retVal{$fieldData->{name}} = $value;
    }
    # Return the result.
    return %retVal;
}


=head3 _FindField

    my $fieldData = $erdb->_FindField($string, $defaultName);

Return the descriptor for the named field. If the field does not exist or
the name is invalid, an error will occur.

=over 4

=item string

Field name string to be parsed. See L</Standard Field Name Format>.

=item defaultName (optional)

Default object name to be used if the object name is not specified in the
input string.

=item RETURN

Returns the descriptor for the specified field.

=back

=cut

sub _FindField {
    # Get the parameters.
    my ($self, $string, $defaultName) = @_;
    # Declare the return variable.
    my $retVal;
    # Parse the string.
    my ($tableName, $fieldName) = ERDB::ParseFieldName($string, $defaultName);
    if (! defined $tableName) {
        # Here the field name string has an invalid format.
        Confess("Invalid field name specification \"$string\".");
    } else {
        # Find the structure for the specified object.
        $retVal = $self->_CheckField($tableName, $fieldName);
        if (! defined $retVal) {
            Confess("Field \"$fieldName\" not found in \"$tableName\".");
        }
    }
    # Return the result.
    return $retVal;
}

=head3 _CheckField

    my $descriptor = $erdb->_CheckField($objectName, $fieldName);

Return the descriptor for the specified field in the specified entity or
relationship, or an undefined value if the field does not exist.

=over 4

=item objectName

Name of the relevant entity or relationship. If the object does not exist,
an error will be thrown.

=item fieldName

Name of the relevant field.

=item RETURN

Returns the field descriptor from the metadata, or C<undef> if the field
does not exist.

=back

=cut

sub _CheckField {
    # Get the parameters.
    my ($self, $objectName, $fieldName) = @_;
    # Declare the return variable.
    my $retVal;
        # Find the structure for the specified object. This will fail
        # if the object name is invalid.
        my $objectData = $self->_GetStructure($objectName);
        # Look for the field.
        my $fields = $objectData->{Fields};
        if (exists $fields->{$fieldName}) {
            # We found it, so return the descriptor.
            $retVal = $fields->{$fieldName};
        }
    # Return the result.
    return $retVal;
}

=head3 _RelationMap

    my @relationMap = _RelationMap($mappedNameHashRef, $mappedNameListRef);

Create the relation map for an SQL query. The relation map is used by
L</ERDB::Object> to determine how to interpret the results of the query.

=over 4

=item mappedNameHashRef

Reference to a hash that maps object name aliases to real object names.

=item mappedNameListRef

Reference to a list of object name aliases in the order they appear in the
SELECT list.

=item RETURN

Returns a list of 3-tuples. Each tuple consists of an object name alias followed
by the actual name of that object and a flag that is TRUE if the alias is a converse.
This enables the L</ERDB::Object> to determine the order of the tables in the
query and which object name belongs to each object alias name. Most of the time
the object name and the alias name are the same; however, if an object occurs
multiple times in the object name list, the second and subsequent occurrences
may be given a numeric suffix to indicate it's a different instance. In
addition, some relationship names may be specified using their converse name.

=back

=cut

sub _RelationMap {
    # Get the parameters.
    my ($mappedNameHashRef, $mappedNameListRef) = @_;
    # Declare the return variable.
    my @retVal = ();
    # Build the map.
    for my $mappedName (@{$mappedNameListRef}) {
        push @retVal, [$mappedName, @{$mappedNameHashRef->{$mappedName}}];
    }
    # Return it.
    return @retVal;
}


=head3 _AnalyzeObjectName

    my ($tableName, $embedFlag) = $erdb->_AnalyzeObjectName($baseName);

This method looks at an object name (with the suffix removed) and
determines which table contains it and whether or not it is embedded.
This information is used to determine how to access the object when
forming queries.

=over 4

=item baseName

The relevant object name from an L<Object Name List>, without the numeric'
suffix.

=item RETURN

Returns a two-element list consisting of (0) the name of the table containing
the object and (1) a flag that is TRUE if the object is embedded and FALSE
otherwise.

=back

=cut

sub _AnalyzeObjectName {
    # Get the parameters.
    my ($self, $baseName) = @_;
    # Denote that so far it appears we are not embedded.
    my $embedFlag = 0;
    # Get the alias of the object name.
    my $tableName = $self->{_metaData}{AliasTable}{$baseName};
    if (! $tableName) {
        Confess("Unknown object name $baseName");
    } elsif ($tableName ne $baseName) {
        # Here we must have a relationship. Is it embedded?
        my $relThing = $self->FindRelationship($baseName);
        if ($relThing->{embedded}) {
            $embedFlag = 1;
        }
    }
    # Return the results.
    return ($tableName, $embedFlag);
}


=head3 _GetCrossing

    my $joinList = $erdb->_GetCrossing($table1, $table2);

Return the list of join instructions for crossing from one table to
another, or C<undef> if no crossing is possible.

=over 4

=item table1

Name of the table on which the crossing starts.

=item table2

Name of the table on which the crossing ends.

=item RETURN

Returns a reference to a list of join instructions. Each join instruction will be a 4-tuple containins a source table name,
a source field name, a target table name, and a target field name. Sometimes the referenced list will be empty, indicating
the two tables are the same and no join is required. If no crossing is possible, this method will return C<undef>.

=back

=cut

sub _GetCrossing {
    # Get the parameters.
    my ($self, $table1, $table2) = @_;
    # Get the crossing information. It's in a two-dimensional hash.
    my $retVal = $self->{_metaData}{CrossingTable}{$table1}{$table2};
    # Return the result.
    return $retVal;
}


=head3 _GetStatementHandle

    my $sth = $erdb->_GetStatementHandle($command, $params);

This method will prepare and execute an SQL query, returning the statement handle.
The main reason for doing this here is so that everybody who does SQL queries gets
the benefit of tracing.

=over 4

=item command

Command to prepare and execute.

=item params

Reference to a list of the values to be substituted in for the parameter marks.

=item RETURN

Returns a prepared and executed statement handle from which the caller can extract
results.

=back

=cut

sub _GetStatementHandle {
    # Get the parameters.
    my ($self, $command, $params) = @_;
    Confess("Invalid parameter list.") if (! defined($params) || ref($params) ne 'ARRAY');
    # Trace the query.
    # Get the database handle.
    my $dbh = $self->{_dbh};
    # Prepare the command.
    my $retVal = $dbh->prepare_command($command);
    # Execute it with the parameters bound in. This may require multiple retries.
    my $rv = $retVal->execute(@$params);
    # The number of retries will be counted in here.
    my $retries = 0;
    while (! $rv) {
        # Get the error message.
        my $msg = $dbh->ErrorMessage($retVal);
        # Is a retry worthwhile?
        if ($retries >= $ERDBExtras::query_retries) {
            # No, we've tried too many times.
            Confess($msg);
        } elsif ($msg =~ /^DBServer Error/) {
            # Yes. Wait, then try reconnecting.
            sleep($ERDBExtras::sleep_time);
            $dbh->Reconnect();
            # Try executing the statement again.
            $retVal = $dbh->prepare_command($command);
            $rv = $retVal->execute(@$params);
            # Denote we've made another retry.
            $retries++;
        } else {
            # No. This error cannot be recovered by reconnecting.
            Confess($msg);
        }
    }
    # Return the statement handle.
    return $retVal;
}

=head3 _GetLoadStats

    my $stats = ERDB::_GetLoadStats();

Return a blank statistics object for use by the load methods.

=cut

sub _GetLoadStats{
    return Stats->new();
}

=head3 _DumpRelation

    my $count = $erdb->_DumpRelation($outputDirectory, $relationName);

Dump the specified relation to the specified output file in tab-delimited format.

=over 4

=item outputDirectory

Directory to contain the output file.

=item relationName

Name of the relation to dump.

=item RETURN

Returns the number of records dumped.

=back

=cut

sub _DumpRelation {
    # Get the parameters.
    my ($self, $outputDirectory, $relationName) = @_;
    # Declare the return variable.
    my $retVal = 0;
    # Open the output file.
    my $fileName = "$outputDirectory/$relationName.dtx";
    open(DTXOUT, ">$fileName") || Confess("Could not open dump file $fileName: $!");
    # Create a query for the specified relation.
    my $dbh = $self->{_dbh};
    my $query = $dbh->prepare_command("SELECT * FROM $relationName");
    # Execute the query.
    $query->execute() || Confess("SELECT error dumping $relationName.");
    # Loop through the results.
    while (my @row = $query->fetchrow) {
        # Escape any tabs or new-lines in the row text, and convert NULLs.
        for my $field (@row) {
            if (! defined $field) {
                $field = "\\N";
            } else {
                $field =~ s/\n/\\n/g;
                $field =~ s/\t/\\t/g;
            }
        }
        # Tab-join the row and write it to the output file.
        my $rowText = join("\t", @row);
        print DTXOUT "$rowText\n";
        $retVal++;
    }
    # Close the output file.
    close DTXOUT;
    # Return the write count.
    return $retVal;
}

=head3 _GetStructure

    my $objectData = $self->_GetStructure($objectName);

Get the data structure for a specified entity or relationship.

=over 4

=item objectName

Name of the desired entity or relationship.

=item RETURN

The descriptor for the specified object.

=back

=cut

sub _GetStructure {
    # Get the parameters.
    my ($self, $objectName) = @_;
    # Get the metadata structure.
    my $metadata = $self->{_metaData};
    # Get the descriptor from the metadata.
    my $retVal = $metadata->{Entities}{$objectName};
    if (! $retVal) {
        my $obverse = $metadata->{ConverseTable}{$objectName} // $objectName;
        $retVal = $metadata->{Relationships}{$obverse};
        if (! $retVal) {
            Confess("Object $objectName not found in database.");
        }
    }
    # Return the descriptor.
    return $retVal;
}


=head3 _GetRelationTable

    my $relHash = $erdb->_GetRelationTable($objectName);

Get the list of relations for a specified entity or relationship.

=over 4

=item objectName

Name of the desired entity or relationship.

=item RETURN

A table containing the relations for the specified object.

=back

=cut

sub _GetRelationTable {
    # Get the parameters.
    my ($self, $objectName) = @_;
    # Get the descriptor from the metadata.
    my $objectData = $self->_GetStructure($objectName);
    # Return the object's relation list.
    return $objectData->{Relations};
}

=head3 _ValidateFieldNames

    $erdb->ValidateFieldNames($metadata);

Determine whether or not the field names in the specified metadata
structure are valid. If there is an error, this method will abort.

=over 4

=item metadata

Metadata structure loaded from the XML data definition.

=back

=cut

sub _ValidateFieldNames {
    # Get the object.
    my ($metadata) = @_;
    # Declare the return value. We assume success.
    my $retVal = 1;
    # Loop through the sections of the database definition.
    for my $section ('Entities', 'Relationships') {
        # Loop through the objects in this section.
        for my $object (values %{$metadata->{$section}}) {
            # Loop through the object's fields.
            for my $fieldName (keys %{$object->{Fields}}) {
                # If this field name is invalid, set the return value to zero
                # so we know we encountered an error.
                if (! ValidateFieldName($fieldName)) {
                    $retVal = 0;
                }
            }
        }
    }
    # If an error was found, fail.
    if ($retVal  == 0) {
        Confess("Errors found in field names.");
    }
}

=head3 _LoadRelation

    my $stats = $erdb->_LoadRelation($directoryName, $relationName, $rebuild);

Load a relation from the data in a tab-delimited disk file. The load will only
take place if a disk file with the same name as the relation exists in the
specified directory.

=over 4

=item dbh

DBKernel object for accessing the database.

=item directoryName

Name of the directory containing the tab-delimited data files.

=item relationName

Name of the relation to load.

=item rebuild

TRUE if the table should be dropped and re-created before loading.

=item RETURN

Returns a statistical object describing the number of records read and a list of
error messages.

=back

=cut

sub _LoadRelation {
    # Get the parameters.
    my ($self, $directoryName, $relationName, $rebuild) = @_;
    # Create the file name.
    my $fileName = "$directoryName/$relationName";
    # If the file doesn't exist, try adding the .dtx suffix.
    if (! -e $fileName) {
        $fileName .= ".dtx";
        if (! -e $fileName) {
            $fileName = "";
        }
    }
    # Create the return object.
    my $retVal = _GetLoadStats();
    # If a file exists to load the table, its name will be in $fileName. Otherwise, $fileName will
    # be a null string.
    if ($fileName ne "") {
        # Load the relation from the file.
        $retVal = $self->LoadTable($fileName, $relationName, truncate => $rebuild);
    } elsif ($rebuild) {
        # Here we are rebuilding, but no file exists, so we just re-create the table.
        $self->CreateTable($relationName);
    }
    # Return the statistics from the load.
    return $retVal;
}


=head3 _LoadMetaData

    my $metadata = ERDB::_LoadMetaData($self, $filename, $external);

This method loads the data describing this database from an XML file into a
metadata structure. The resulting structure is a set of nested hash tables
containing all the information needed to load or use the database. The schema
for the XML file is F<ERDatabase.xml>.

=over 4

=item self

Blessed ERDB object.

=item filename

Name of the file containing the database definition.

=item external (optional)

If TRUE, then the internal DBD stored in the database (if any) will be
bypassed. This option is usually used by the load-related command-line
utilities.

=item RETURN

Returns a structure describing the database.

=back

=cut

sub _LoadMetaData {
    # Get the parameters.
    my ($self, $filename, $external) = @_;
    # Declare the return variable.
    my $metadata;
    # Get the database handle.
    my $dbh = $self->{_dbh};
    # Check for an internal DBD.
    if (defined $dbh && ! $external) {
        # Check for a metadata table.
        if ($dbh->table_exists(METADATA_TABLE)) {
            # Check for an internal DBD.
            my $rv = $dbh->SQL("SELECT data FROM " . METADATA_TABLE . " WHERE id = ?",
                               0, "DBD");
            if ($rv && scalar @$rv > 0) {
                # Here we found something. The return value is a reference to a
                # list containing a 1-tuple.
                my $frozen = $rv->[0][0];
                ($metadata) = FreezeThaw::thaw($frozen);
            }
        }
    }
    # If we didn't get an internal DBD, read the external one.
    if (! defined $metadata) {
        # Slurp the XML file into a variable. Extensive use of options is used to
        # insure we get the exact structure we want.
        $metadata = ReadMetaXML($filename);
        # Before we go any farther, we need to validate the field and object names.
        # If an error is found, the method below will fail.
        _ValidateFieldNames($metadata);
        # This will map each converse to its base relationship name.
        my %converses;
        # Next we need to create a hash table for finding relations. The entities
        # and relationships are implemented as one or more database relations.
        my %masterRelationTable = ();
        # We also have a table for mapping alias names to object names. This is
        # useful when processing object name lists.
        my %aliasTable = ();
        # This table gives us instructions for crossing from one object to another.
        # For each pair of names that can appear next to each other, we have a 2-tuple
        # containing a field from the left object and a field from the right object.
        # If the two objects are the same, we have an empty string.
        my %crossings = ();
        # Get the entity and relationship lists.
        my $entityList = $metadata->{Entities};
        my $relationshipList = $metadata->{Relationships};
        # Now we need to find the embedded relationships. For each entity, this hash
        # will list its embedded relationships.
        my %embeds;
        for my $relationshipName (keys %$relationshipList) {
            my $relData = $relationshipList->{$relationshipName};
            # Is thie relationship embedded?
            if ($relData->{embedded}) {
                # Yes. Add it to the to-entity's list.
                push @{$embeds{$relData->{to}}}, $relationshipName;
            }
        }
        # Loop through the entities.
        for my $entityName (keys %{$entityList}) {
            my $entityStructure = $entityList->{$entityName};
            #
            # The first step is to fill in all the entity's missing values. For
            # C<Field> elements, the relation name must be added where it is not
            # specified. For relationships, the B<from-link> and B<to-link> fields
            # must be inserted, and for entities an B<id> field must be added to
            # each relation. Finally, each field will have a C<PrettySort> attribute
            # added that can be used to pull the implicit fields to the top when
            # displaying the field documentation and a realName attribute that tells
            # field's name in the SQL database.
            #
            # Fix up this entity.
            _FixupFields($entityStructure, $entityName);
            # Add the ID field.
            _AddField($entityStructure, 'id', { type => $entityStructure->{keyType},
                                                name => 'id',
                                                relation => $entityName,
                                                realName => 'id',
                                                Notes => { content => "Unique identifier for this \[b\]$entityName\[/b\]." },
                                                PrettySort => 0});
            # Now we need to add the special fields for the embedded relationships. Such fields
            # will all have names of the form <relationshipName>_<fieldName>. Since underscores
            # are not legal in field names, this will not cause a conflict.
            my $embedList = $embeds{$entityName} // [];
            for my $embeddedRelationship (@$embedList) {
                # Get the relationship descriptor.
                my $relData = $relationshipList->{$embeddedRelationship};
                # Fix it up.
                _FixupFields($relData, $entityName, $embeddedRelationship);
                # Add its from- and to-link fields.
                _AddFromToFields($relData, $entityList, $entityName);
                # Get the relationship fields.
                my $relFields = $relData->{Fields};
                # Fix the real names on the from- and to-links.
                my $fromName = join("_", $embeddedRelationship, 'link');
                $relFields->{'from-link'}{realName} = $fromName;
                $relFields->{'to-link'}{realName} = 'id';
                # Add its crossings to the crossings table.
                my $fromEntity = $relData->{from};
                my $converse = $relData->{converse};
                $crossings{$fromEntity}{$embeddedRelationship} = ['id', $fromName];
                $crossings{$converse}{$fromEntity} = [$fromName, 'id'];
                $crossings{$embeddedRelationship}{$entityName} = '';
                $crossings{$entityName}{$converse} = '';
                # Copy the fields (except the to-link) to this entity and mark them imported.
                for my $fieldName (keys %$relFields) {
                    if ($fieldName ne 'to-link') {
                        my %fieldData = %{$relFields->{$fieldName}};
                        $fieldData{imported} = 1;
                        my $myFieldName = $fieldData{realName};
                        _AddField($entityStructure, $myFieldName, \%fieldData);
                    }
                }
                # Add the from-index as an index on this entity.
                my $newIndex = $relData->{FromIndex};
                if (! $newIndex) {
                    $newIndex = { IndexFields => [], Notes => { content =>
                        "This index implements the \[b\]\[link #$embeddedRelationship\]$embeddedRelationship\[/link\]\[/b\] relationship."
                    }};
                } else {
                    # Now we have to map the relationship field names to their real names
                    # in the entity.
                    for my $indexField (@{$newIndex->{IndexFields}}) {
                        my $oldName = $indexField->{name};
                        $indexField->{name} = $relFields->{$oldName}{realName};
                    }
                }
                # The from-link field has to be added at the beginning and the ID at the end.
                unshift @{$newIndex->{IndexFields}}, { name => $fromName, order => 'ascending' };
                push @{$newIndex->{IndexFields}}, { name => 'id', order => 'ascending' };
                # Add the index to our index list.
                push @{$entityStructure->{Indexes}}, $newIndex;
                # Store the relationship and its converse in the alias table.
                $aliasTable{$embeddedRelationship} = $entityName;
                $aliasTable{$converse} = $entityName;
                # Store the converse in the converse table.
                $converses{$converse} = $embeddedRelationship;
                $relData->{obverse} = $embeddedRelationship;
            }
            # Store the entity in the alias table.
            $aliasTable{$entityName} = $entityName;
            #
            # The current field list enables us to quickly find the relation
            # containing a particular field. We also need a list that tells us the
            # fields in each relation. We do this by creating a Relations structure
            # in the entity structure and collating the fields into it based on
            # their C<relation> property. There is one tricky bit, which is that
            # every relation has to have the C<id> field in it. Note also that the
            # field list is put into a C<Fields> member of the relation's structure
            # so that it looks more like the entity and relationship structures.
            #
            # First we need to create the relations list.
            my $relationTable = { };
            # Loop through the fields. We use a list of field names to prevent a problem with
            # the hash table cursor losing its place during the loop.
            my $fieldList = $entityStructure->{Fields};
            my @fieldNames = keys %{$fieldList};
            for my $fieldName (@fieldNames) {
                my $fieldData = $fieldList->{$fieldName};
                # Get the current field's relation name.
                my $relationName = $fieldData->{relation};
                # Insure the relation exists.
                if (!exists $relationTable->{$relationName}) {
                    $relationTable->{$relationName} = { Fields => { } };
                }
                # Add the field to the relation's field structure.
                $relationTable->{$relationName}->{Fields}->{$fieldName} = $fieldData;
            }
            # Now that we've organized all our fields by relation name we need to do
            # some serious housekeeping. We must add the C<id> field to every
            # relation, convert each relation to a list of fields, and add a pointer
            # to the parent entity. First, we need  the ID field itself.
            my $idField = $fieldList->{id};
            # Loop through the relations.
            for my $relationName (keys %{$relationTable}) {
                my $relation = $relationTable->{$relationName};
                # Point this relation to its parent entity.
                $relation->{owner} = $entityName;
                # Get the relation's field list.
                my $relationFieldList = $relation->{Fields};
                # Add the ID field to it. If the field's already there, it will not make any
                # difference.
                $relationFieldList->{id} = $idField;
                # Convert the field set from a hash into a list using the pretty-sort number.
                $relation->{Fields} = _ReOrderRelationTable($relationFieldList);
                # Add the relation to the master table.
                $masterRelationTable{$relationName} = $relation;
            }
            # The indexes come next. The primary relation will have a unique-keyed
            # index based on the ID field. The other relations must have at least
            # one index that begins with the ID field. In addition, the metadata may
            # require alternate indexes. We do those alternate indexes first. To
            # begin, we need to get the entity's field list and index list.
            my $indexList = $entityStructure->{Indexes};
            # Loop through the indexes.
            for my $indexData (@{$indexList}) {
                # We need to find this index's fields. All of them should belong to
                # the same relation. The ID field is an exception, since it's in all
                # relations.
                my $relationName = '0';
                for my $fieldDescriptor (@{$indexData->{IndexFields}}) {
                    # Get this field's name.
                    my $fieldName = $fieldDescriptor->{name};
                    # Only proceed if it is NOT the ID field.
                    if ($fieldName ne 'id') {
                        # Insure the field name is valid.
                        my $fieldThing = $fieldList->{$fieldName};
                        if (! defined $fieldThing) {
                            Confess("Invalid index: field $fieldName does not belong to $entityName.");
                        } else {
                            # Find the relation containing the current index field.
                            my $thisName = $fieldThing->{relation};
                            if ($relationName eq '0') {
                                # Here we're looking at the first field, so we save its
                                # relation name.
                                $relationName = $thisName;
                            } elsif ($relationName ne $thisName) {
                                # Here we have a field mismatch.
                                Confess("Mixed index: field $fieldName does not belong to relation $relationName.");
                            }
                        }
                    }
                }
                # Now $relationName is the name of the relation that contains this
                # index. Add the index structure to the relation.
                push @{$relationTable->{$relationName}->{Indexes}}, $indexData;
            }
            # Now each index has been put in a relation. We need to add the primary
            # index for the primary relation.
            push @{$relationTable->{$entityName}->{Indexes}},
                { IndexFields => [ {name => 'id', order => 'ascending'} ], primary => 1,
                  Notes => { content => "Primary index for $entityName." }
                };
            # The next step is to insure that each relation has at least one index
            # that begins with the ID field. After that, we convert each relation's
            # index list to an index table. We first need to loop through the
            # relations.
            for my $relationName (keys %{$relationTable}) {
                my $relation = $relationTable->{$relationName};
                # Get the relation's index list.
                my $indexList = $relation->{Indexes};
                # Insure this relation has an ID index.
                my $found = 0;
                for my $index (@{$indexList}) {
                    if ($index->{IndexFields}->[0]->{name} eq "id") {
                        $found = 1;
                    }
                }
                if ($found == 0) {
                    push @{$indexList}, { IndexFields => [ {name => 'id',
                                                            order => 'ascending'} ] };
                }
                # Attach all the indexes to the relation.
                _ProcessIndexes($indexList, $relation, $relationName);
            }
            # Finally, we add the relation structure to the entity.
            $entityStructure->{Relations} = $relationTable;
        }
        # Loop through the relationships. Relationships actually turn out to be much
        # simpler than entities. For one thing, there is only a single constituent
        # relation.
        for my $relationshipName (keys %{$relationshipList}) {
            my $relationshipStructure = $relationshipList->{$relationshipName};
            # Embedded relationships were already handled, so only process this
            # relationship if it is NOT embedded.
            if (! $relationshipStructure->{embedded}) {
                # Fix up this relationship.
                _FixupFields($relationshipStructure, $relationshipName);
                _AddFromToFields($relationshipStructure, $entityList, $relationshipName);
                # Create an index-free relation from the fields.
                my $thisRelation = { Fields => _ReOrderRelationTable($relationshipStructure->{Fields}),
                                     Indexes => { }, owner => $relationshipName };
                $relationshipStructure->{Relations} = { $relationshipName => $thisRelation };
                # Get the converse name.
                my $converse = $relationshipStructure->{converse};
                # Put the relationship in the alias table.
                $aliasTable{$relationshipName} = $relationshipName;
                $aliasTable{$converse} = $relationshipName;
                # Put the converse in the converse table.
                $converses{$converse} = $relationshipName;
                $relationshipStructure->{obverse} = $relationshipName;
                # Add the alternate indexes (if any). This MUST be done before the FROM
                # and TO indexes, because it erases the relation's index list.
                if (exists $relationshipStructure->{Indexes}) {
                    _ProcessIndexes($relationshipStructure->{Indexes}, $thisRelation, $relationshipName);
                }
                # Create the FROM and TO indexes.
                _CreateRelationshipIndex("From", $relationshipName, $relationshipStructure);
                _CreateRelationshipIndex("To", $relationshipName, $relationshipStructure);
                # Add the relation to the master table.
                $masterRelationTable{$relationshipName} = $thisRelation;
                # Compute the crossings.
                my $fromEntity = $relationshipStructure->{from};
                my $toEntity = $relationshipStructure->{to};
                $crossings{$fromEntity}{$relationshipName} = ['id', 'from_link'];
                $crossings{$converse}{$fromEntity} = ['from_link', 'id'];
                $crossings{$relationshipName}{$toEntity} = ['to_link', 'id'];
                $crossings{$toEntity}{$converse} = ['id', 'to_link'];
            }
        }
        # Now loop through the relationships, creating jump-crossings, that is, crossings that skip over intervening
        # entities. We can only do this because the entity between two relationships is unique. To extend
        # the crossings further, we would need to insure the paths are unambiguous.
        for my $relationshipName (keys %{$relationshipList}) {
            # Do the forward direction, then the converse.
            for my $relVersion ($relationshipName, $relationshipList->{$relationshipName}{converse}) {
                my @targets = keys %{$crossings{$relVersion}};
                for my $target (@targets) {
                    # Now we have an entity we can reach from this relationship. Get our half of the crossing.
                    my $crossList = $crossings{$relVersion}{$target};
                    for my $remote (keys %{$crossings{$target}}) {
                         my $remoteList = $crossings{$target}{$remote};
                         # We have four cases, depending on which of the relationships is embedded.
                         # Two of the cases have the same effect.
                         if ($crossList && $remoteList) {
                             # Both relationships are real.
                             $crossings{$relVersion}{$remote} = [$crossList->[0], $remoteList->[1]];
                         } elsif ($crossList) {
                             # Only the crossing is real.
                             $crossings{$relVersion}{$remote} = $crossList;
                         } else {
                             # Either the remote is real and we want to use it, or neither is
                             # real and we want to store a null string. Either way we just copy
                             # the remote.
                             $crossings{$relVersion}{$remote} = $remoteList;
                         }
                    }
                }
            }
        }
        # Now we loop through the entities, creating entity jumps. For each entity, we list the number of ways
        # to get to each other object. If there's only one way, we create a jump.
        my %jumpTable;
        for my $entity (keys %$entityList) {
            my %targets;
            for my $path (keys %{$crossings{$entity}}) {
                for my $target (keys %{$crossings{$path}}) {
                    push @{$targets{$target}}, $path;
                }
            }
            # Only keep jumps that are unambiguous.
            my @targets = keys %targets;
            for my $target (@targets) {
                if (scalar @{$targets{$target}} == 1) {
                    $targets{$target} = $targets{$target}[0];
                } else {
                    delete $targets{$target};
                }
            }
            # Now, if there is only one path from this entity to a particular target, the targets
            # hash will map to its name.
            $jumpTable{$entity} = \%targets;
        }
        # Now store the master relation table, crossing table, converse table, and alias table in the metadata structure.
        $metadata->{RelationTable} = \%masterRelationTable;
        $metadata->{AliasTable} = \%aliasTable;
        $metadata->{CrossingTable} = \%crossings;
        $metadata->{ConverseTable} = \%converses;
        $metadata->{JumpTable} = \%jumpTable;
    }
    # Return the metadata structure.
    return $metadata;
}

=head3 _CreateRelationshipIndex

    ERDB::_CreateRelationshipIndex($indexKey, $relationshipName, $relationshipStructure);

Create an index for a relationship's relation.

=over 4

=item indexKey

Type of index: either C<"From"> or C<"To">.

=item relationshipName

Name of the relationship.

=item relationshipStructure

Structure describing the relationship that the index will sort.

=back

=cut

sub _CreateRelationshipIndex {
    # Get the parameters.
    my ($indexKey, $relationshipName, $relationshipStructure) = @_;
    # Get the target relation.
    my $relationStructure = $relationshipStructure->{Relations}->{$relationshipName};
    # Create a descriptor for the link field that goes at the beginning of this
    # index.
    my $firstField = { name => lcfirst $indexKey . '-link', order => 'ascending' };
    # Get the target index descriptor.
    my $newIndex = $relationshipStructure->{$indexKey . "Index"};
    # Add the first field to the index's field list. Due to the craziness of
    # PERL, if the index descriptor does not exist, it will be created
    # automatically so we can add the field to it.
    unshift @{$newIndex->{IndexFields}}, $firstField;
    # If this is a one-to-many relationship, the "To" index is unique. The index
    # can also be forced unique by the user.
    if ($relationshipStructure->{arity} eq "1M" && $indexKey eq "To" ||
        $relationshipStructure->{unique}) {
        $newIndex->{unique} = 1;
    }
    # Add the index to the relation.
    _AddIndex("idx$indexKey$relationshipName", $relationStructure, $newIndex);
}

=head3 _ProcessIndexes

    ERDB::_ProcessIndexes($indexList, $relation);

Build the data structures for the specified indexes in the specified relation.

=over 4

=item indexList

Reference to a list of indexes. Each index is a hash reference containing an
optional C<Notes> value that describes the index and an C<IndexFields> value
that is a reference to a list of index field structures. An index field
structure, in turn, is a reference to a hash that contains a C<name> attribute
for the field name and an C<order> attribute that specifies either C<ascending>
or C<descending>. In this sense the index list encapsulates the XML C<Indexes>
structure in the database definition.

=item relation

The structure that describes the current relation. The new index descriptors
will be stored in the structure's C<Indexes> member. Any previous data in the
member will be lost.

=item relName

The name of the relation whose indexes are being processed.

=back

=cut

sub _ProcessIndexes {
    # Get the parameters.
    my ($indexList, $relation, $relName) = @_;
    # Now we need to convert the relation's index list to an index table. We
    # begin by creating an empty table in the relation structure.
    $relation->{Indexes} = { };
    # Loop through the indexes.
    my $count = 0;
    for my $index (@{$indexList}) {
        # We must Add this index to the index table. Compute the index name.
        my $indexName;
        if ($index->{primary}) {
            $indexName = 'PRIMARY';
        } else {
            $indexName = "idx$count$relName";
        }
        _AddIndex($indexName, $relation, $index);
        # Increment the counter so that the next index has a different name.
        $count++;
    }
}

=head3 _AddIndex

    ERDB::_AddIndex($indexName, $relationStructure);

Add an index to a relation structure.

This is a static method.

=over 4

=item indexName

Name to give to the new index.

=item relationStructure

Relation structure to which the new index should be added.

=item newIndex

New index to add.

=back

=cut

sub _AddIndex {
    # Get the parameters.
    my ($indexName, $relationStructure, $newIndex) = @_;
    # We want to re-do the index's field list. Instead of an object for each
    # field, we want a string consisting of the field name optionally followed
    # by the token DESC.
    my @fieldList = ( );
    for my $field (@{$newIndex->{IndexFields}}) {
        # Create a string containing the field name.
        my $fieldString = $field->{name};
        # Add the ordering token if needed.
        if ($field->{order} && $field->{order} eq "descending") {
            $fieldString .= " DESC";
        }
        # Push the result onto the field list.
        push @fieldList, $fieldString;
    }
    # Store the field list just created as the new index field list.
    $newIndex->{IndexFields} = \@fieldList;
    # Add the index to the relation's index list.
    $relationStructure->{Indexes}->{$indexName} = $newIndex;
}

=head3 _FixupFields

    ERDB::_FixupFields($structure, $defaultRelationName, $objectName);

This method fixes the field list for the metadata of an entity or relationship.
It will add the caller-specified relation name to fields that do not have a name,
the real name to all fields, and set the C<PrettySort> values.

=over 4

=item structure

Entity or relationship structure to be fixed up.

=item defaultRelationName

Default relation name to be added to the fields.

=item objectName

If specified, this is an embedded relationship. The objectName is the
relationship's original name, which is different from the default
relation name.

=back

=cut

sub _FixupFields {
    # Get the parameters.
    my ($structure, $defaultRelationName, $objectName) = @_;
    # Insure the structure has a field list.
    if (!exists $structure->{Fields}) {
        # Here it doesn't, so we create a new one.
        $structure->{Fields} = { };
    } else {
        # Loop through the fields.
        my $fieldStructures = $structure->{Fields};
        for my $fieldName (keys %{$fieldStructures}) {
            my $fieldData = $fieldStructures->{$fieldName};
            # Store the field name so we can find it when we're looking at a descriptor
            # without its key.
            $fieldData->{name} = $fieldName;
            # Get the field type.
            my $type = $fieldData->{type};
            # Validate it.
            if (! exists $TypeTable->{$type}) {
                Confess("Field $fieldName of $defaultRelationName has unknown type \"$type\".");
            }
            # Plug in a relation name if one is missing or this is an embedded relationship.
            if ($objectName || ! exists $fieldData->{relation}) {
                $fieldData->{relation} = $defaultRelationName;
            }
            # Add the PrettySortValue.
            $fieldData->{PrettySort} = $TypeTable->{$type}->prettySortValue();
            # Compute the real name. This consists of the field name in SQL format.
            # If this is an embedded relationship, the original object name is added to the field name.
            my $sqlName = _FixName($fieldName);
            if ($objectName) {
                $sqlName = join('_', $objectName, $sqlName);
            }
            $fieldData->{realName} = $sqlName;
        }
    }
}

=head3 _AddFromToFields

    ERDB::_AddFromToFields($relationshipStructure, $entityList, $relationshipName);

Add the from-link and to-link fields to a relationship's field hash.

=over 4

=item relationshipStructure

The relationship structure whose field list needs from- and to-links.

=item entityList

A reference to a hash of the entities in the DBD.

=item relationshipName

The name of the relation containing the fields.

=back

=cut

sub _AddFromToFields{
    # Get the parameters.
    my ($relationshipStructure, $entityList, $relationshipName) = @_;
    # Format a description for the FROM field.
    my $fromEntity = $relationshipStructure->{from};
    my $fromComment = "[b]id[/b] of the source [b][link #$fromEntity]$fromEntity\[/link][/b].";
    # Get the FROM entity's key type.
    my $fromType = $entityList->{$fromEntity}->{keyType};
    # Add the FROM field.
    _AddField($relationshipStructure, 'from-link', { type => $fromType,
                                                name => 'from-link',
                                                relation => $relationshipName,
                                                realName => 'from_link',
                                                Notes => { content => $fromComment },
                                                PrettySort => 1});
    # Format a description for the TO field.
    my $toEntity = $relationshipStructure->{to};
    my $toComment = "[b]id[/b] of the target [b][link #$toEntity]$toEntity\[/link][/b].";
    # Get the TO entity's key type.
    my $toType = $entityList->{$toEntity}->{keyType};
    # Add the TO field.
    _AddField($relationshipStructure, 'to-link', { type=> $toType,
                                              name => 'to-link',
                                              relation => $relationshipName,
                                              realName => 'to_link',
                                              Notes => { content => $toComment },
                                              PrettySort => 1});
}

=head3 _FixName

    my $fixedName = ERDB::_FixName($fieldName);

Fix the incoming field name so that it is a legal SQL column name.

=over 4

=item fieldName

Field name to fix.

=item RETURN

Returns the fixed-up field name.

=back

=cut

sub _FixName {
    # Get the parameter.
    my ($fieldName, $converse) = @_;
    # Replace its minus signs with underscores.
    $fieldName =~ s/-/_/g;
    # Return the result.
    return $fieldName;
}

=head3 _SQLFieldName

    my $sqlName = $erdb->_SQLFieldName($baseName, $fieldName);

Compute the real SQL name of the specified field. This method must handle
flipping from-link and to-link on a converse relationship, and it must
translate the field name to its real name.

=over 4

=item baseName

The name of the table containing the field.

=item fieldName

The actual field name itself.

=item RETURN

Returns the SQL name of the field, or C<undef> if the field does
not exist.

=back

=cut

sub _SQLFieldName {
    # Get the parameters.
    my ($self, $baseName, $fieldName) = @_;
    # Declare the return variable.
    my $retVal;
    # We'll compute the real field name in here.
    my $realName = $fieldName;
    # Allow the use of underscores for hyphens.
    $realName =~ tr/_/-/;
    # Is this a converse relationship?
    my $obverse = $self->{_metaData}{ConverseTable}{$baseName};
    if ($obverse) {
        # Yes. Do the from-to flipping.
        if ($fieldName eq 'from-link') {
            $realName = 'to-link';
        } elsif ($fieldName eq 'to-link') {
            $realName = 'from-link';
        }
        # Denote that the object we're looking for is the
        # obverse.
        $baseName = $obverse;
    }
    # Get the object's field table.
    my $fieldTable = $self->GetFieldTable($baseName);
    # Get the field descriptor.
    my $fieldThing = $fieldTable->{$realName};
    if ($fieldThing) {
        # We found the field, so return its real name.
        $retVal = $fieldThing->{realName};
    }
    # Return the result.
    return $retVal;
}

=head3 _FixNames

    my @fixedNames = ERDB::_FixNames(@fields);

Fix all the field names in a list. This is essentially a batch call to
L</_FixName>.

=over 4

=item fields

List of field names to fix.

=item RETURN

Returns a list of fixed-up versions of the incoming field names.

=back

=cut

sub _FixNames {
    # Create the result list.
    my @result = ( );
    # Loop through the incoming parameters.
    for my $field (@_) {
        push @result, _FixName($field);
    }
    # Return the result.
    return @result;
}

=head3 _AddField

    ERDB::_AddField($structure, $fieldName, $fieldData);

Add a field to a field list.

=over 4

=item structure

Structure (usually an entity or relationship) that is to contain the field.

=item fieldName

Name of the new field.

=item fieldData

Structure containing the data to put in the field.

=back

=cut

sub _AddField {
    # Get the parameters.
    my ($structure, $fieldName, $fieldData) = @_;
    # Create the field structure by copying the incoming data.
    my $fieldStructure = {%{$fieldData}};
    # Get a reference to the field list itself.
    my $fieldList = $structure->{Fields};
    # Add the field to the field list.
    $fieldList->{$fieldName} = $fieldStructure;
}

=head3 _ReOrderRelationTable

    my \@fieldList = ERDB::_ReOrderRelationTable(\%relationTable);

This method will take a relation table and re-sort it according to the implicit
ordering of the C<PrettySort> property. Instead of a hash based on field names,
it will return a list of fields. This requires creating a new hash that contains
the field name in the C<name> property but doesn't have the C<PrettySort>
property, and then inserting that new hash into the field list.

This is a static method.

=over 4

=item relationTable

Relation hash to be reformatted into a list.

=item RETURN

A list of field hashes.

=back

=cut

sub _ReOrderRelationTable {
    # Get the parameters.
    my ($relationTable) = @_;
    # Create the return list.
    my @resultList;
    # Rather than copy all the fields in a single pass, we make multiple passes
    # and only copy fields whose PrettySort value matches the current pass
    # number. This process continues until we process all the fields in the
    # relation.
    my $fieldsLeft = (values %{$relationTable});
    for (my $sortPass = 0; $fieldsLeft > 0; $sortPass++) {
        # Loop through the fields. Note that we lexically sort the fields. This
        # makes field name secondary to pretty-sort number in the final
        # ordering.
        for my $fieldName (sort keys %{$relationTable}) {
            # Get this field's data.
            my $fieldData = $relationTable->{$fieldName};
            # Verify the sort pass.
            if ($fieldData->{PrettySort} == $sortPass) {
                # Here we're in the correct pass. Denote we've found a field.
                $fieldsLeft--;
                # The next step is to create the field structure. This done by
                # copying all of the field elements except PrettySort and adding
                # the name.
                my %thisField;
                for my $property (keys %{$fieldData}) {
                    if ($property ne 'PrettySort') {
                        $thisField{$property} = $fieldData->{$property};
                    }
                }
                $thisField{name} = $fieldName;
                # Now we add this field to the end of the result list.
                push @resultList, \%thisField;
            }
        }
    }
    # Return a reference to the result list.
    return \@resultList;

}

=head3 _IsPrimary

    my $flag = $erdb->_IsPrimary($relationName);

Return TRUE if a specified relation is a primary relation, else FALSE. A
relation is primary if it has the same name as an entity or relationship.

=over 4

=item relationName

Name of the relevant relation.

=item RETURN

Returns TRUE for a primary relation, else FALSE.

=back

=cut

sub _IsPrimary {
    # Get the parameters.
    my ($self, $relationName) = @_;
    # Check for the relation in the entity table.
    my $entityTable = $self->{_metaData}{Entities};
    my $retVal = exists $entityTable->{$relationName};
    if (! $retVal) {
        # Check for it in the relationship table.
        my $relationshipTable = $self->{_metaData}{Relationships};
        $retVal = exists $relationshipTable->{$relationName};
    }
    # Return the determination indicator.
    return $retVal;
}


=head3 InternalizeDBD

    $erdb->InternalizeDBD();

Save the DBD metadata into the database so that it can be retrieved in the
future.

=cut

sub InternalizeDBD {
    # Get the parameters.
    my ($self) = @_;
    # Get the database handle.
    my $dbh = $self->{_dbh};
    # Insure we have a metadata table.
    if (! $dbh->table_exists(METADATA_TABLE)) {
        $dbh->create_table(tbl => METADATA_TABLE,
                           flds => 'id VARCHAR(20) NOT NULL PRIMARY KEY, data MEDIUMTEXT');
    }
    # Delete the current DBD record.
    $dbh->SQL("DELETE FROM " . METADATA_TABLE . " WHERE id = ?", 0, 'DBD');
    # Freeze the DBD metadata.
    my $frozen = FreezeThaw::freeze($self->{_metaData});
    # Store it in the database.
    $dbh->SQL("INSERT INTO " . METADATA_TABLE . " (id, data) VALUES (?, ?)", 0, 'DBD',
              $frozen);
}


=head2 Autocounter Support

=head3 RefreshIDTable

    $erdb->RefreshIDTable();

This method insures the ID table is up-to-date. It is dropped and recreated, and
its records are computed from the database content of the autocounter entities.

=cut

sub RefreshIDTable {
    # Get the parameters.
    my ($self) = @_;
    # Get the database handle.
    my $dbh = $self->{_dbh};
    # Drop the table if it exists.
    $dbh->drop_table(tbl => ID_TABLE);
    # Re-create the table.
    $dbh->create_table(tbl => ID_TABLE,
            flds => 'entity VARCHAR(128) NOT NULL PRIMARY KEY, next_id BIGINT');
    # Loop through the entity definitions.
    my $entityHash = $self->{_metaData}{Entities};
    for my $entity (keys %$entityHash) {
        # Is this an autocounter entity?
        if ($entityHash->{$entity}{autocounter}) {
            # Yes. Get its highest key.
            my ($maxID) = $self->GetFlat($entity, "ORDER BY $entity(id) DESC LIMIT 1", [], 'id');
            # Compute the next available key.
            my $nextID = ($maxID ? $maxID + 1 : 1);
            # Create the entity's ID record.
            $dbh->SQL("INSERT INTO " . ID_TABLE . " (entity, next_id) VALUES (?, ?)", 0,
                    $entity, $nextID);
        }
    }
}

=head3 AllocateIds

    my $nextID = $erdb->AllocateIds($entityName, $count);

Allocate one or more autocounter IDs for the specified entity. After calling this
method, the client may freely insert entity instances with ID numbers in the range
[$nextID, $nextID + $count - 1].

=over 4

=item entityName

Name of the entity for which IDs are to be allocated.

=item count

Number of IDs to allocate.

=item RETURN

Returns the next available ID for the named entity.

=back

=cut

sub AllocateIds {
    # Get the parameters.
    my ($self, $entityName, $count) = @_;
    # Get the database handle.
    my $dbh = $self->{_dbh};
    # Loop until we successfully find an ID.
    my $retVal;
    while (! defined $retVal) {
        # Get the next ID for the named entity.
        my $rv = $dbh->SQL("SELECT next_id FROM " . ID_TABLE . " WHERE entity = ?", 0, $entityName);
        # Extract the result record.
        if (! scalar @$rv) {
            Confess("$entityName is not an autocounter entity.");
        } else {
            my $nextID = $rv->[0][0];
            # Attempt to allocate the ID.
            my $success = $dbh->SQL("UPDATE " . ID_TABLE .
                   " SET next_id = ? WHERE entity = ? AND next_id = ?", 0,
                   $nextID + $count, $entityName, $nextID);
            # If we succeeded, return the first known ID.
            if ($success > 0) {
                $retVal = $nextID;
            }
        }
    }
    # Return the new ID allocated.
    return $retVal;
}


=head2 Internal Documentation-Related Methods

Several of these methods refer to a wiki or a wiki rendering object.
There is no longer wiki support; however, the L<ERDB::PDocPage>
uses this code to render HTML by supporting wiki-like operations.

=head3 _FindObject

    my $objectData = $erdb->_FindObject($list => $name);

Return the structural descriptor of the specified object (entity,
relationship, or shape), or an undefined value if the object does not
exist.

=over 4

=item list

Name of the list containing the desired type of object (C<Entities>,
C<Relationships>, or C<Shapes>).

=item name

Name of the desired object.

=item RETURN

Returns the object descriptor if found, or C<undef> if the object does
not exist or is not of the proper type.

=back

=cut

sub _FindObject {
    # Get the parameters.
    my ($self, $list, $name) = @_;
    # Declare the return variable.
    my $retVal;
    # If the object exists, return its descriptor.
    my $thingHash = $self->{_metaData}{$list};
    if (exists $thingHash->{$name}) {
        $retVal = $thingHash->{$name};
    }
    # Return the result.
    return $retVal;
}

=head3 ObjectNotes

    my @noteParagraphs = ERDB::ObjectNotes($objectData, $wiki);

Return a list of the notes and asides for an entity or relationship in
Wiki format.

=over 4

=item objectData

The metadata for the desired entity or relationship.

=item wiki

Wiki object used to render text.

=item RETURN

Returns a list of text paragraphs in Wiki markup form.

=back

=cut

sub ObjectNotes {
    # Get the parameters.
    my ($objectData, $wiki) = @_;
    # Declare the return variable.
    my @retVal;
    # Loop through the types of notes.
    for my $noteType (qw(Notes Asides)) {
        my $text = $objectData->{$noteType};
        if ($text) {
            push @retVal, _WikiNote($text->{content}, $wiki);
        }
    }
    # Return the result.
    return @retVal;
}

=head3 _WikiNote

    my $wikiText = ERDB::_WikiNote($dataString, $wiki);

Convert a note or comment to Wiki text by replacing some bulletin-board codes
with HTML. The codes supported are C<[b]> for B<bold>, C<[i]> for I<italics>,
C<[link]> for links, C<[list]> for bullet lists. and C<[p]> for a new paragraph.
All the codes are closed by slash-codes. So, for example, C<[b]Feature[/b]>
displays the string C<Feature> in boldface.

=over 4

=item dataString

String to convert to Wiki text.

=item wiki

Wiki object used to format the text.

=item RETURN

An Wiki text string derived from the input string.

=back

=cut

sub _WikiNote {
    # Get the parameter.
    my ($dataString, $wiki) = @_;
    # HTML-escape the text.
    my $retVal = CGI::escapeHTML($dataString);
    # Substitute the italic code.
    $retVal =~ s#\[i\](.+?)\[/i\]#$wiki->Italic($1)#sge;
    # Substitute the bold code.
    $retVal =~ s#\[b\](.+?)\[/b\]#$wiki->Bold($1)#sge;
    # Substitute for the paragraph breaks.
    $retVal =~ s#\[p\](.+?)\[/p\]#$wiki->Para($1)#sge;
    # Now we do the links, which are complicated by the need to know two
    # things: the target URL and the text.
    $retVal =~ s#\[link\s+([^\]]+)\]([^\[]+)\[/link\]#$wiki->LinkMarkup($1, $2)#sge;
    # Finally, we have bullet lists.
    $retVal =~ s#\[list\](.+?)\[/list\]#$wiki->List(split /\[\*\]/, $1)#sge;
    # Return the result.
    return $retVal;
}

=head3 _ComputeRelationshipSentence

    my $text = ERDB::_ComputeRelationshipSentence($wiki, $relationshipName, $relationshipStructure, $dir);

The relationship sentence consists of the relationship name between the names of
the two related entities and an arity indicator.

=over 4

=item wiki

L<WikiTools> object for rendering links. If this parameter is undefined, no
link will be put in place.

=item relationshipName

Name of the relationship.

=item relationshipStructure

Relationship structure containing the relationship's description and properties.

=item dir (optional)

Starting point of the relationship: C<from> (default) or C<to>.

=item RETURN

Returns a string containing the entity names on either side of the relationship
name and an indicator of the arity.

=back

=cut

sub _ComputeRelationshipSentence {
    # Get the parameters.
    my ($wiki, $relationshipName, $relationshipStructure, $dir) = @_;
    # This will contain the first, second, and third pieces of the sentence.
    my @relWords;
    # Process according to the direction.
    if (! $dir || $dir eq 'from') {
        # Here we're going forward.
        @relWords = ($relationshipStructure->{from}, $relationshipName,
                     $relationshipStructure->{to});
    } else {
        # Here we're going backward.
        my $relName = $relationshipStructure->{converse};
        @relWords = ($relationshipStructure->{to}, $relName,
                     $relationshipStructure->{from});
    }
    # Now we need to set up the link. This is only necessary if the wiki object
    # is defined.
    if (defined $wiki) {
        $relWords[1] = $wiki->LinkMarkup("#$relationshipName", $relWords[1]);
    }
    # Compute the arity.
    my $arityCode = $relationshipStructure->{arity};
    push @relWords, "($ArityTable{$arityCode})";
    # Form the sentence.
    my $retVal = join(" ", @relWords) . ".";
    return $retVal;
}

=head3 _WikiObjectTable

    my $tableMarkup = _WikiObjectTable($name, $fieldStructure, $wiki);

Generate the field table for the named entity or relationship.

=over 4

=item name

Name of the object whose field table is being generated.

=item fieldStructure

Field structure for the object. This is a hash mapping field names to field
data.

=item wiki

L<WikiTools> object (or equivalent) for rendering HTML.

=item RETURN

Returns the markup for a table of field information.

=back

=cut

sub _WikiObjectTable {
    # Get the parameters.
    my ($name, $fieldStructure, $wiki) = @_;
    # Compute the table header row and data rows.
    my ($header, $rows) = ComputeFieldTable($wiki, $name, $fieldStructure);
    # Convert it to a table.
    my $retVal = $wiki->Table($header, @$rows);
    # Return the result.
    return $retVal;
}

1;
=======
package ERDB;

    use strict;
    use base qw(Exporter);
    use vars qw(@EXPORT_OK);
    @EXPORT_OK = qw(encode);
    use Tracer;
    use Data::Dumper;
    use XML::Simple;
    use ERDB::Query;
    use ERDB::Object;
    use Stats;
    use Time::HiRes qw(gettimeofday);
    use Digest::MD5 qw(md5_base64);
    use CGI qw(-nosticky);
    use ERDB::Helpers::SQLBuilder;
    use ERDB::Helpers::ObjectPath;
    use ERDBExtras;
    use FreezeThaw;

=head1 Entity-Relationship Database Package

=head2 Introduction

The Entity-Relationship Database Package allows the client to create an
easily-configurable database of Entities connected by Relationships. Each entity
is represented by one or more relations in an underlying SQL database. Each
relationship is represented by a single relation that connects two entities.
Entities and relationships are collectively referred to in the documentation as
I<objects>.

Although this package is designed for general use, most examples are derived
from the world of bioinformatics, which is where this technology was first
deployed.

Each entity has at least one relation, the I<primary relation>, that has the
same name as the entity. The primary relation contains a field named C<id> that
contains the unique identifier of each entity instance. An entity may have
additional relations that contain fields which are optional or can occur more
than once. For example, the C<Feature> entity has a B<feature-type> attribute
that occurs exactly once for each feature. This attribute is implemented by a
C<feature_type> column in the primary relation C<Feature>. In addition, however,
a feature may have zero or more aliases. These are implemented using a
C<FeatureAlias> relation that contains two fields-- the feature ID (C<id>) and
the alias name (C<alias>). The C<Feature> entity also contains an optional
virulence number. This is implemented as a separate relation C<FeatureVirulence>
which contains an ID (C<id>) and a virulence number (C<virulence>). If the
virulence of a feature I<ABC> is known to be 6, there will be one row in the
C<FeatureVirulence> relation possessing the value I<ABC> as its ID and 6 as its
virulence number. If the virulence of I<ABC> is not known, there will not be any
rows for it in C<FeatureVirulence>.

Entities are connected by binary relationships implemented using single
relations possessing the same name as the relationship itself and that has an
1-to-many (C<1M>) or many-to-many (C<MM>). Each relationship's relation contains
a C<from-link> field that contains the ID of the source entity and a C<to-link>
field that contains the ID of the target entity. The name of the relationship is
generally a verb phrase with the source entity as the subject and the target
entity as the object. So, for example, the B<ComesFrom> relationship connects
the C<Genome> and C<Source> entities, and indicates that a particular source
organization participated in the mapping of the genome. A source organization
frequently participates in the mapping of many genomes, and many source
organizations can cooperate in the mapping of a single genome, so this
relationship has an arity of many-to-many (C<MM>). The relation that implements
the C<ComesFrom> relationship is called C<ComesFrom> and contains two fields--
C<from-link>, which contains a genome ID, and C<to-link>, which contains a
source ID.

A one-to-many relationship can be I<embedded> in the entity on the many side.
So, for example, A genome contains many features but a feature is in only one
genom. The C<IsOwnerOf> relationship from C<Genome> to C<Feature> can be
stored as a field in the C<Feature> entity. The field C<IsOwnerOf(from-link)>
is a new field in C<Feature>, and the field C<IsOwnerOf(to-link)> is actually
the feature ID. Embedded relationships cannot have a C<ToIndex> or any other
alternatate indexes.

A relationship may itself have attributes. These attributes, known as
I<intersection data attributes>, are implemented as additional fields in the
relationship's relation. So, for example, the B<IsMadeUpOf> relationship
connects the B<Contig> entity to the B<Sequence> entity, and is used to
determine which sequences make up a contig. The relationship has as an attribute
the B<start-position>, which indicates where in the contig that the sequence
begins. This attribute is implemented as the C<start_position> field in the
C<IsMadeUpOf> relation.

The database itself is described by an XML file. In addition to all the data
required to define the entities, relationships, and attributes, the schema
provides space for notes describing the data and what it means and information
about how to display a diagram of the database. These are used to create web
pages describing the data.

=head2 Data Types, Queries and Filtering

=head3 Data Types

The ERDB system supports many different data types. It is possible to
configure additional user-defined types by adding PERL modules to the
code. Each new type must be a subclass of L<ERDB::Type>. Standard
types are listed in the compile-time STANDARD_TYPES constant. Custom
types should be listed in the C<$ERDBExtras::customERDBtypes> variable
of the configuration file. The variable must be a list reference
containing the names of the ERDB::Type subclasses for the custom
types.

To get complete documentation of all the types, use
the L</ShowDataTypes> method. The most common types are

=over 4

=item int

Signed whole number with a range of roughly negative 2 billion to positive
2 billion. Integers are stored in the database as a 32-bit binary number.

=item string

Variable-length string, up to around 250 characters. Strings are stored in
the database as variable-length ASCII with some escaping.

=item text

Variable-length string, up to around 65000 characters. Text is stored in the
database as variable-length ASCII with some escaping. Only the first 250
characters can be indexed.

=item float

Double-precision floating-point number, ranging from roughly -10^-300
to 10^-300, with around 14 significant digits. Floating-point numbers
are stored in the database in IEEE 8-byte floating-point format.

=item date

Date/time value, in whole seconds. Dates are stored as a number of seconds
from the beginning of the Unix epoch (January 1, 1970) in Universal
Coordinated Time. This makes it identical to a date or time number in PERL,
Unix, or Windows.

=back

All data fields are converted when stored or retrieved using the
L</EncodeField> and L</DecodeField> methods. This allows us to store
very exotic data values such as string lists, images, and PERL objects. The
conversion is not, however, completely transparent because no conversion
is performed on the parameter values for the various L</Get>-based queries.
There is a good reason for this: you can specify general SQL expressions as
filters, and it's extremely difficult for ERDB to determine the data type of
a particular parameter. This topic is dealt with in more detail below.

=head3 Standard Field Name Format

There are several places in which field names are specified by the caller.
The standard field name format is the name of the entity or relationship
followed by the field name in parentheses. In some cases there a particular
entity or relationship is considered the default. Fields in the default
object can be specified as an unmodified field name. For example,

    Feature(species-name)

would specify the species name field for the C<Feature> entity. If the
C<Feature> table were the default, it could be specified as

    species-name

without the object name.

In some cases, the object name may not be the actual name of an object
in the database. It could be an alias assigned by a query, or the converse
name of a relationship. Alias names and converse names are generally
specified in the object name list of a query method. The alias or converse
name used in the query method will be carried over in all parameters to the
method and any data value structures returned by the query. In most cases,
once you decide on a name for something in a query, the name will stick for
all data returned by the query.

=head3 Queries

Queries against the database are performed by variations of the L</Get> method.
This method has four parameters: the I<object name list>, the I<filter clause>,
the I<parameter list>, and an optional I<field list>. There is a certain complexity
involved in queries that has evolved over a period of many years in which the needs
of the applications were balanced against a need for simplicity. In most cases, you
just list the objects used in the query, code a standard SQL filter clause with
field names in the L</Standard Field Name Format>, and specify a list of
parameters to plug in to the parameter marks. The use of the special field name
format and the list of object names spare you the pain of writing a C<FROM>
clause and worrying about joins. For example, here's a simple query to look up
all Features for a particular genome.

    my $query = $erdb->Get('Genome HasFeature Feature', 'Genome(id) = ?', [$genomeID]);

For more complicated queries, see the rest of this section.

=head4 Object Name List

The I<object name list> specifies the names of the entities and relationships
that participate in the query. This includes every object used to filter the
query as well as every object from which data is expected. The ERDB engine will
automatically generate the join clauses required to make the query work, which
greatly simplifies the coding of the query. You can specify the object name
list using a list reference or a space-delimited string. The following two
calls are equivalent.

    my $query = $erdb->Get(['Genome', 'UsesImage', 'Image'], $filter, \@parms);

    my $query = $erdb->Get('Genome UsesImage Image', $filter, \@parms);

If you specify a string, you have a few more options.

=over 4

=item *

You can use the keyword C<AND> to start a new join chain with an object
further back in the list.

=item *

You can specify an object name more than once. If it is intended to
be a different instance of the same object, simply put a number at the
end. Each distinct number indicates a distinct instance. The numbers
must all be less than 100. (Numbers 100 and greater are reserved for
internal use).

=item *

You can use the converse name of a relationship to make the object name list
read more like regular English.

=back

These requirements do not come up very often, but they can make a big differance.

For example, let us say you are looking for a feature that has a role in a
particular subsystem and also belongs to a particular genome. You can't use

    my $query = $erdb->Get(['Feature', 'HasRoleInSubsystem', 'Subsystem', 'HasFeature', 'Genome'], $filter, \@parms);

because you don't want to join the C<HasFeature> table to the subsystem table.
Instead, you use

    my $query = $erdb->Get("Feature HasRoleInSubsystem Subsystem AND Feature HasFeature Genome", $filter, \@parms);

Now consider a taxonomy hierarchy using the entity C<Class> and the
relationship C<BelongsTo> and say you want to find all subclasses of a
particular class. If you code

    my $query = $erdb->Get("Class BelongsTo Class", 'Class(id) = ?', [$class])

Then the query will only return the particular class, and only if it belongs
to itself. The following query finds every class that belongs to a particular
class.

    my $query = $erdb->Get("Class BelongsTo Class2", 'Class2(id) = ?', [$class]);

This query does the converse. It finds every class belonging to a particular class.

    my $query = $erdb->Get("Class BelongsTo Class2", 'Class(id) = ?', [$class]);

The difference is indicated by the field name used in the filter clause. Because
the first occurrence of C<Class> is specified in the filter rather than the
second occurrence (C<Class2>), the query is anchored on the from-side of the
relationship.

=head4 Filter Clause

The filter clause is an SQL WHERE clause (without the WHERE) to be used to filter
and sort the query. The WHERE clause can be parameterized with parameter markers
(C<?>). Each field used in the WHERE clause must be specified in
L</Standard Field Name Format>. Any parameters specified in the filter clause should
be added to the parameter list as additional parameters. The fields in a filter
clause can come from primary entity relations, relationship relations, or
secondary entity relations; however, all of the entities and relationships
involved must be included in the list of object names on the query. There is
never a default object name for filter clause fields.

The filter clause can also specify a sort order. To do this, simply follow
the filter string with an ORDER BY clause. For example, the following filter
string gets all genomes for a particular genus and sorts them by species name.

    "Genome(genus) = ? ORDER BY Genome(species)"

Note that the case is important. Only an uppercase "ORDER BY" with a single
space will be processed. The idea is to make it less likely to find the verb by
accident.

The rules for field references in a sort order are the same as those for field
references in the filter clause in general; however, unpredictable things may
happen if a sort field is from an entity's secondary relation.

Finally, you can limit the number of rows returned by adding a LIMIT clause. The
LIMIT must be the last thing in the filter clause, and it contains only the word
"LIMIT" followed by a positive number. So, for example

    "Genome(genus) = ? ORDER BY Genome(species) LIMIT 10"

will only return the first ten genomes for the specified genus. The ORDER BY
clause is not required. For example, to just get the first 10 genomes in the
B<Genome> table, you could use

    "LIMIT 10"

as your filter clause.

=head4 Parameter List

The parameter list is a reference to a list of parameter values. The parameter
values are substituted for the parameter marks in the filter clause in strict
left-to-right order.

In the parameter list for a filter clause, you must be aware of the proper
data types and perform any necessary conversions manually. This is not normally
a problem. Most of the time, you only query against simple numeric or string
fields, and you only need to convert a string if there's a possibility it has
exotic characters like tabs or new-lines in it. Sometimes, however, this is not
enough.

When you are writing programs to query ERDB databases, you can call
L</EncodeField> directly, specifying a field name in the
L</Standard Field Name Format>. The value will be converted as if it
was being stored into a field of the specified type. Alternatively, you
can call L</encode>, specifying a data type name. Both of these techniques
are shown in the example below.

    my $query = $erdb->Get("Genome UsesImage Image",
                           "Image(png) = ? AND Genome(description) = ?",
                           [$erdb->EncodeFIeld('Image(png)', $myImage),
                            ERDB::encode(text => $myDescription)]);

You can export the L</encode> method if you expect to be doing this a lot
and don't want to bother with the package name on the call.

    use ERDB qw(encode);

    # ... much later ...

    my $query = $erdb->Get("Genome UsesImage Image",
                           "Image(png) = ? AND Genome(description) = ?",
                           [$erdb->EncodeField('Image(png)', $myImage),
                            encode(text => $myDescription)]);

=head2 XML Database Description

=head3 Global Tags

The entire database definition must be inside a B<Database> tag. The display
name of the database is given by the text associated with the B<Title> tag. The
display name is only used in the automated documentation. The entities and
relationships are listed inside the B<Entities> and B<Relationships> tags,
respectively. There is also a C<Shapes> tag that contains additional shapes to
display on the database diagram, and an C<Issues> tag that describes general
things that need to be remembered. These last two are completely optional.

    <Database>
        <Title>... display title here...</Title>
        <Issues>
            ... comments here ...
        </Issues>
        <Regions>
            ... region definitions here ...
        </Regions>
        <Entities>
            ... entity definitions here ...
        </Entities>
        <Relationships>
            ... relationship definitions here ...
        </Relationships>
        <Shapes>
           ... shape definitions here ...
        </Shapes>
    </Database>

=head3 Notes and Asides

Entities, relationships, shapes, indexes, and fields all allow text tags called
B<Notes> and B<Asides>. Both these tags contain comments that appear when the
database documentation is generated. In addition, the text inside the B<Notes>
tag will be shown as a tooltip when mousing over the diagram.

The following special codes allow a limited rich text capability in Notes and
Asides.

[b]...[/b]: Bold text

[i]...[/i]: Italics

[p]...[/p]: Paragraph

[link I<href>]...[/link]: Hyperlink to the URL I<href>

[list]...[*]...[*]...[/list]: Bullet list, with B<[*]> separating list elements.

=head3 Fields

Both entities and relationships have fields described by B<Field> tags. A
B<Field> tag can have B<Notes> associated with it. The complete set of B<Field>
tags for an object mus be inside B<Fields> tags.

    <Entity ... >
        <Fields>
            ... Field tags ...
        </Fields>
    </Entity>

The attributes for the B<Field> tag are as follows.

=over 4

=item name

Name of the field. The field name should contain only letters, digits, and
hyphens (C<->), and the first character should be a letter. Most underlying
databases are case-insensitive with the respect to field names, so a best
practice is to use lower-case letters only. Finally, the name
C<search-relevance> has special meaning for full-text searches and should not be
used as a field name.

=item type

Data type of the field.

=item relation

Name of the relation containing the field. This should only be specified for
entity fields. The ERDB system does not support optional fields or
multi-occurring fields in the primary relation of an entity. Instead, they are
put into secondary relations. So, for example, in the C<Genome> entity, the
C<group-name> field indicates a special grouping used to select a subset of the
genomes. A given genome may not be in any groups or may be in multiple groups.
Therefore, C<group-name> specifies a relation value. The relation name specified
must be a valid table name. By convention, it is usually the entity name
followed by a qualifying word (e.g. C<GenomeGroup>). In an entity, the fields
without a relation attribute are said to belong to the I<primary relation>. This
relation has the same name as the entity itself.

=item special

This attribute allows the subclass to assign special meaning for certain fields.
The interpretation is up to the subclass itself. Currently, only entity fields
can have this attribute.

=item default

This attribute specifies the default field value to be used while loading. The
default value is used if no value is specified in an L</InsertObject> call or in
the L<ERDBLoadGroup/Put> call that generates the load file. If no default is
specified, then the field is required and must have a value specified in the
call.

The default value is specified as a string, so it must be in an encoded
form.

=item null

If C<1>, this attribute indicates that the field can have a null value. The
default is C<0>.

=back

=head3 Indexes

An entity can have multiple alternate indexes associated with it. The fields in
an index must all be from the same relation. The alternate indexes assist in
searching on fields other than the entity ID. A relationship has at least two
indexes-- a I<to-index> and a I<from-index> that order the results when crossing
the relationship. For example, in the relationship C<HasContig> from C<Genome>
to C<Contig>, the from-index would order the contigs of a ganome, and the
to-index would order the genomes of a contig. In addition, it can have zero or
more alternate indexes. A relationship's index can only specify fields in the
relationship.

The alternate indexes for an entity or relationship are listed inside the
B<Indexes> tag. The from-index of a relationship is specified using the
B<FromIndex> tag; the to-index is specified using the B<ToIndex> tag.

Be aware of the fact that in some versions of MySQL, the maximum size of an
index key is 1000 bytes. This means at most four normal-sized strings.

The B<Index> tag has one optional attribute.

=over 4

=item unique

If C<1>, then the index is unique. The default is C<0> (a non-unique index).

=back

Each index can contain a B<Notes> tag. In addition, it will have an
B<IndexFields> tag containing the B<IndexField> tags. The B<IndexField>
tags specify, in order, the fields used in the index. The attributes of an
B<IndexField> tag are as follows.

=over 4

=item name

Name of the field.

=item order

Sort order of the field-- C<ascending> or C<descending>.

=back

The B<FromIndex>, B<ToIndex> and B<Index> tags can have a B<unique> attribute.
If specified, the index will be generated as a unique index. The B<ToIndex>
for a one-to-many relationship is always unique.

=head3 Regions

A large database may be too big to fit comfortably on a single page. When this
happens, you have the option of dividing the diagram into regions that are shown
one at a time. When regions are present, a combo box will appear on the diagram
allowing the user to select which region to show. Each entity, relationship, or
shape can have multiple B<RegionInfo> tags describing how it should be displayed
when a particular region is selected. The regions themselves are described by
a B<Region> tag with a single attribute-- B<name>-- that indicates the region
name. The tag can be empty, or can contain C<Notes> elements that provide useful
documentation.

=over 4

=item name

Name of the region.

=back

=head3 Diagram

The diagram tag allows you to specify options for generating a diagram. If the
tag is present, then it will be used to configure diagram display in the
documentation widget (see L<ERDB::PDocPage>). the tag has the following
attributes. It should not have any content; that is, it is not a container
tag.

=over 4

=item width

Width for the diagram, in pixels. The default is 750.

=item height

Height for the diagram, in pixels. The default is 800.

=item ratio

Ratio of shape height to width. The default is 0.62.

=item size

Width in pixels for each shape.

=item nonoise

If set to 1, there will be a white background instead of an NMPDR noise background.

=item editable

If set to 1, a dropdown box and buttons will appear that allow you to edit the diagram,
download your changes, and make it pretty for printing.

=item fontSize

Maximum font size to use, in points. The default is 16.

=item download

URL of the CGI script that downloads the diagram XML to the user's computer. The XML text
will be sent via the C<data> parameter and the default file name via the C<name>
parameter.

=item margin

Margin between adjacent shapes, in pixels. The default is 10.

=back

=head3 DisplayInfo

The B<DisplayInfo> tag is used to describe how an entity, relationship, or shape
should be displayed when the XML file is used to generate an interactive
diagram. A B<DisplayInfo> can have no elements, or it can have multiple
B<Region> elements inside. The permissible attributes are as follows.

=over 4

=item link

URL to which the user should be sent when clicking on the shape. For entities
and relationships, this defaults to the most likely location for the object
description in the generated documentation.

=item theme

The themes are C<black>, C<blue>, C<brown>, C<cyan>, C<gray>, C<green>,
C<ivory>, C<navy>, C<purple>, C<red>, and C<violet>. These indicate the color to
be used for the displayed object. The default is C<gray>.

=item col

The number of the column in which the object should be displayed. Fractional
column numbers are legal, though it's best to round to a multiple of 0.5. Thus,
a column of C<4.5> would be centered between columns 4 and 5.

=item row

The number of the row in which the object should be displayed. Fractional row
numbers are allowed in the same manner as for columns.

=item connected

If C<1>, the object is visibly connected by lines to the other objects
identified in the C<from> and C<to> attributes. This value is ignored for
entities, which never have C<from> or C<to>.

=item caption

Caption to be displayed on the object. If omitted, it defaults to the object's
name. You may use spaces and C<\n> codes to make the caption prettier.

=item fixed

If C<1>, then the C<row> and C<col> attributes are used to position the
object, even if it has C<from> and C<to> attributes. Otherwise, the object is
placed in the midpoint between the C<from> and C<to> shapes.

=back

=head3 RegionInfo

For large diagrams, the B<DisplayInfo> tag may have one or more B<RegionInfo>
elements inside, each belonging to one or more named regions. (The named regions
are desribed by the B<Region> tag.) The diagrammer will create a drop-down box
that can be used to choose which region should be displayed. Each region tag has
a C<name> attribute indicating the region to which it belongs, plus any of the
attributes allowed on the B<DisplayInfo> tag. The name indicates the name of a
region in which the parent object should be displayed. The other attributes
override the corresponding attributes in the B<DisplayInfo> parent. An object
with no Region tags present will be displayed in all regions. There is a default
region with no name that consists only of objects displayed in all regions. An
object with no B<DisplayInfo> tag at all will not be displayed in any region.

=head3 Object and Field Names

By convention entity and relationship names use capital casing (e.g. C<Genome>
or C<HasRegionsIn>. Most underlying databases, however, are aggressively
case-insensitive with respect to relation names, converting them internally to
all-upper case or all-lower case.

If syntax or parsing errors occur when you try to load or use an ERDB database,
the most likely reason is that one of your objects has an SQL reserved word as
its name. The list of SQL reserved words keeps increasing; however, most are
unlikely to show up as a noun or declarative verb phrase. The exceptions are
C<Group>, C<User>, C<Table>, C<Index>, C<Object>, C<Date>, C<Number>, C<Update>,
C<Time>, C<Percent>, C<Memo>, C<Order>, and C<Sum>. This problem can crop up in
field names as well.

Every entity has a field called C<id> that acts as its primary key. Every
relationship has fields called C<from-link> and C<to-link> that contain copies
of the relevant entity IDs. These are essentially ERDB's reserved words, and
should not be used for user-defined field names.

=head3 Issues

Issues are comments displayed at the top of the database documentation. They
have no effect on the database or the diagram. The C<Issue> tag is a text tag
with no attributes.

=head3 Entities

An entity is described by the B<Entity> tag. The entity can contain B<Notes> and
B<Asides>, an optional B<DisplayInfo> tag, an B<Indexes> tag containing one or
more secondary indexes, and a B<Fields> tag containing one or more fields. The
attributes of the B<Entity> tag are as follows.

=over 4

=item name

Name of the entity. The entity name, by convention, uses capital casing (e.g.
C<Genome> or C<GroupBlock>) and should be a noun or noun phrase.

=item keyType

Data type of the primary key. The primary key is always named C<id>.

=item autocounter

A value of C<1> means that the ID numbers must be requested from data in the
system C<_id> table. The key must be of type C<counter>.

=back

=head3 Relationships

A relationship is described by the B<Relationship> tag. Within a relationship,
there can be B<DisplayInfo>, B<Notes> and B<Asides> tags, a B<Fields> tag
containing the intersection data fields, a B<FromIndex> tag containing the
index used to cross the relationship in the forward direction, a B<ToIndex> tag
containing the index used to cross the relationship in reverse, and an
C<Indexes> tag containing the alternate indexes.

The B<Relationship> tag has the following attributes.

=over 4

=item name

Name of the relationship. The relationship name, by convention, uses capital
casing (e.g. C<ContainsRegionIn> or C<HasContig>), and should be a declarative
verb phrase, designed to fit between the from-entity and the to-entity (e.g.
Block C<ContainsRegionIn> Genome).

=item from

Name of the entity from which the relationship starts.

=item to

Name of the entity to which the relationship proceeds.

=item arity

Relationship type: C<1M> for one-to-many and C<MM> for many-to-many.

=item converse

A name to be used when travelling backward through the relationship. This
value can be used in place of the real relationship name to make queries
more readable.

=item loose

If TRUE (C<1>), then deletion of an entity instance on the B<from> side
will NOT cause deletion of the connected entity instances on the B<to>
side. All many-to-many relationships are automatically loose. A one-to-many
relationship is generally not loose, but specifying this attribute can make
it so.

item embedded

If TRUE (C<1>), the relationship is embedded in the entity described in the
Cto> attribute. The relationship's C<from-link> and all its attributes are
fields in the entity, while the entity's C<id> field serves as the relationship's
C<to-link>. In this case, the relationship can only have a C<FromIndex>. It cannot
have any alternate indexes.

=back

=head3 Shapes

Shapes are objects drawn on the database diagram that do not physically exist
in the database. Entities are always drawn as rectangles and relationships are
always drawn as diamonds, but a shape can be either of those, an arrow, a
bidirectional arrow, or an oval. The B<Shape> tag can contain B<Notes>,
B<Asides>, and B<DisplayInfo> tags, and has the
following attributes.

=over 4

=item type

Type of shape: C<arrow> for an arrow, C<biarrow> for a bidirectional arrow,
C<oval> for an ellipse, C<diamond> for a diamond, and C<rectangle> for a
rectangle.

=item from

Object from which this object is oriented. If the shape is an arrow, it
will point toward the from-object.

=item to

Object toward which this object is oriented. If the shape is an arrow, it
will point away from the to-object.

=item name

Name of the shape. This is used by other shapes to identify it in C<from>
and C<to> directives.

=back

=cut

# GLOBALS

# Table of information about our datatypes.
my $TypeTable;

my @StandardTypes = qw(Boolean Char Counter Date Float HashString Integer String Text);

# Table translating arities into natural language.
my %ArityTable = ( '1M' => 'one-to-many',
                   'MM' => 'many-to-many'
                 );

# Options for XML input and output.

my %XmlOptions = (GroupTags =>  { Relationships => 'Relationship',
                                  Entities => 'Entity',
                                  Fields => 'Field',
                                  Indexes => 'Index',
                                  IndexFields => 'IndexField',
                                  Issues => 'Issue',
                                  Regions => 'Region',
                                  Shapes => 'Shape'
                                },
                  KeyAttr =>    { Relationship => 'name',
                                  Entity => 'name',
                                  Field => 'name',
                                  Shape => 'name'
                                },
                  SuppressEmpty => 1,
                 );

my %XmlInOpts  = (
                  ForceArray => [qw(Field Index Issues IndexField Relationship Entity Shape)],
                  ForceContent => 1,
                  NormalizeSpace => 2,
                 );
my %XmlOutOpts = (
                  RootName => 'Database',
                  XMLDecl => 1,
                 );

# Table for flipping between FROM and TO
my %FromTo = (from => 'to', to => 'from');

# Name of metadata table.
use constant METADATA_TABLE => '_metadata';
# Name of ID table.
use constant ID_TABLE => '_ids';

=head2 Special Methods

=head3 new

    my $database = ERDB->new($dbh, $metaFileName, %options);

Create a new ERDB object.

=over 4

=item dbh

L<DBKernel> database object for the target database.

=item metaFileName

Name of the XML file containing the metadata.

=item options

Hash of configuration options.

=back

The supported configuration options are as follows. Options not in this list
will be presumed to be relevant to the subclass and will be ignored.

=over 4

=item demandDriven

If TRUE, the database will be configured for a I<forward-only cursor>. Instead
of caching the query results, the query results will be provided at the rate
in which they are demanded by the client application. This is less stressful
on memory and disk space, but means you cannot have more than one query active
at the same time.

=back

=cut

sub new {
    # Get the parameters.
    my ($class, $dbh, $metaFileName, %options) = @_;
    # Insure we have a type table.
    GetDataTypes();
    # See if we want to use demand-driven flow control for queries.
    if ($options{demandDriven}) {
        $dbh->set_demand_driven(1);
    }
    # Get the quote character.
    my $quote = "";
    if (defined $dbh) {
        $quote = $dbh->quote;
    }
    # Create the object.
    my $self = { _dbh => $dbh,
                 _metaFileName => $metaFileName,
                 _quote => $quote
               };
    # Bless it.
    bless $self, $class;
    # Check for a load directory.
    if ($options{loadDirectory}) {
        $self->{loadDirectory} = $options{loadDirectory};
    }
    # Load the meta-data. (We must be blessed before doing this, because it
    # involves a virtual method.)
    $self->{_metaData} = _LoadMetaData($self, $metaFileName, $options{externalDBD});
    # Return the object.
    return $self;
}

=head3 GetDatabase

    my $erdb = ERDB::GetDatabase($name, $dbd, %parms);

Return an ERDB object for the named database. It is assumed that the
database name is also the name of a class for connecting to it.

=over 4

=item name

Name of the desired database.

=item dbd

Alternate DBD file to use when processing the database definition.

=item parms

Additional command-line parameters.

=item RETURN

Returns an ERDB object for the named database.

=back

=cut

sub GetDatabase {
    # Get the parameters.
    my ($name, $dbd, %parms) = @_;
    # Get access to the database's package.
    require "$name.pm";
    # Plug in the DBD parameter (if any).
    if (defined $dbd) {
        $parms{DBD} = $dbd;
    }
    # Construct the desired object.
    my $retVal = eval("$name->new(%parms)");
    # Fail if we didn't get it.
    Confess("Error connecting to database \"$name\": $@") if $@;
    # Return the result.
    return $retVal;
}

=head3 ParseFieldName

    my ($tableName, $fieldName) = ERDB::ParseFieldName($string, $defaultName);

or

    my $normalizedName = ERDB::ParseFieldName($string, $defaultName);


Analyze a standard field name to separate the object name part from the
field part.

=over 4

=item string

Standard field name string to be parsed.

=item defaultName (optional)

Default object name to be used if the object name is not specified in the
input string.

=item RETURN

In list context, returns the table name followed by the base field name. In
scalar context, returns the field name in a normalized L</Standard Field Name Format>,
with an object name present. If the parse fails, will return an undefined value.

=back

=cut

sub ParseFieldName {
    # Get the parameters.
    my ($string, $defaultName) = @_;
    # Declare the return values.
    my ($tableName, $fieldName);
    # Get a copy of the input string,
    my $realString = $string;
    # Parse the input string.
    if ($realString =~ /^(\w+)\(([\w\-]+)\)$/) {
        # It's a standard name. Return the pieces.
        ($tableName, $fieldName) = ($1, $2);
    } elsif ($realString =~ /^[\w\-]+$/ && defined $defaultName) {
        # It's a plain name, and we have a default table name.
        ($tableName, $fieldName) = ($defaultName, $realString);
    }
    # Return the results.
    if (wantarray()) {
        return ($tableName, $fieldName);
    } elsif (! defined $tableName) {
        return undef;
    } else {
        return "$tableName($fieldName)";
    }
}

=head3 CountParameterMarks

    my $count = ERDB::CountParameterMarks($filterString);

Return the number of parameter marks in the specified filter string.

=over 4

=item filterString

ERDB filter clause to examine.

=item RETURN

Returns the number of parameter marks in the specified filter clause.

=back

=cut

sub CountParameterMarks {
    # Get the parameters.
    my ($filterString) = @_;
    # Declare the return variable.
    my $retVal = 0;
    # Get a safety copy of the filter string.
    my $filterCopy = $filterString;
    # Remove all escaped quotes.
    $filterCopy =~ s/\\'//g;
    # Remove all quoted strings.
    $filterCopy =~ s/'[^']*'//g;
    # Count the question marks.
    while ($filterCopy =~ /\?/g) {
        $retVal++
    }
    # Return the result.
    return $retVal;
}


=head2 Query Methods

=head3 GetEntity

    my $entityObject = $erdb->GetEntity($entityType, $ID);

Return an object describing the entity instance with a specified ID.

=over 4

=item entityType

Entity type name.

=item ID

ID of the desired entity.

=item RETURN

Returns a L<ERDB::Object> object representing the desired entity instance, or
an undefined value if no instance is found with the specified key.

=back

=cut

sub GetEntity {
    # Get the parameters.
    my ($self, $entityType, $ID) = @_;
    # Encode the ID value.
    my $coded = $self->EncodeField("$entityType(id)", $ID);
    # Create a query.
    my $query = $self->Get($entityType, "$entityType(id) = ?", [$coded]);
    # Get the first (and only) object.
    my $retVal = $query->Fetch();
    # Return the result.
    return $retVal;
}

=head3 GetChoices

    my @values = $erdb->GetChoices($entityName, $fieldName);

Return a list of all the values for the specified field that are represented in
the specified entity.

Note that if the field is not indexed, then this will be a very slow operation.

=over 4

=item entityName

Name of an entity in the database.

=item fieldName

Name of a field belonging to the entity in L</Standard Field Name Format>.

=item RETURN

Returns a list of the distinct values for the specified field in the database.

=back

=cut

sub GetChoices {
    # Get the parameters.
    my ($self, $entityName, $fieldName) = @_;
    # Get the entity data structure.
    my $entityData = $self->_GetStructure($entityName);
    # Get the field descriptor.
    my $fieldData = $self->_FindField($fieldName, $entityName);
    # Get the name of the relation containing the field.
    my $relation = $fieldData->{relation};
    # Fix up the field name.
    my $realName = _FixName($fieldData->{name});
    # Get the field type.
    my $type = $fieldData->{type};
    # Get the database handle.
    my $dbh = $self->{_dbh};
    # Get the quote character.
    my $q = $self->q;
    # Query the database.
    my $results = $dbh->SQL("SELECT DISTINCT $q$realName$q FROM $q$relation$q");
    # Clean the results. They are stored as a list of lists,
    # and we just want the one list. Also, we want to decode the values.
    my @retVal = sort map { $TypeTable->{$type}->decode($_->[0]) } @{$results};
    # Return the result.
    return @retVal;
}

=head3 GetEntityValues

    my @values = $erdb->GetEntityValues($entityType, $ID, \@fields);

Return a list of values from a specified entity instance. If the entity instance
does not exist, an empty list is returned.

=over 4

=item entityType

Entity type name.

=item ID

ID of the desired entity.

=item fields

List of field names in L</Standard_Field_Name_Format>.

=item RETURN

Returns a flattened list of the values of the specified fields for the specified entity.

=back

=cut

sub GetEntityValues {
    # Get the parameters.
    my ($self, $entityType, $ID, $fields) = @_;
    # Get the specified entity.
    my $entity = $self->GetEntity($entityType, $ID);
    # Declare the return list.
    my @retVal = ();
    # If we found the entity, push the values into the return list.
    if ($entity) {
        push @retVal, $entity->Values($fields);
    }
    # Return the result.
    return @retVal;
}

=head3 GetAll

    my @list = $erdb->GetAll(\@objectNames, $filterClause, \@parameters, \@fields, $count);

Return a list of values taken from the objects returned by a query. The first
three parameters correspond to the parameters of the L</Get> method. The final
parameter is a list of the fields desired from each record found by the query
in L</Standard Field Name Format>. The default object name is the first one in the
object name list.

The list returned will be a list of lists. Each element of the list will contain
the values returned for the fields specified in the fourth parameter. If one of the
fields specified returns multiple values, they are flattened in with the rest. For
example, the following call will return a list of the features in a particular
spreadsheet cell, and each feature will be represented by a list containing the
feature ID followed by all of its essentiality determinations.

    @query = $erdb->Get('ContainsFeature Feature'], "ContainsFeature(from-link) = ?",
                        [$ssCellID], ['Feature(id)', 'Feature(essential)']);

=over 4

=item objectNames

List containing the names of the entity and relationship objects to be retrieved.
See L</Object Name List>.

=item filterClause

WHERE/ORDER BY clause (without the WHERE) to be used to filter and sort the query.
See L</Filter Clause>.

=item parameterList

List of the parameters to be substituted in for the parameters marks
in the filter clause. See L</Parameter List>.

=item fields

List of the fields to be returned in each element of the list returned, or a
string containing a space-delimited list of field names. The field names should
be in L</Standard Field Name Format>.

=item count

Maximum number of records to return. If omitted or 0, all available records will
be returned.

=item RETURN

Returns a list of list references. Each element of the return list contains the
values for the fields specified in the B<fields> parameter.

=back

=cut
#: Return Type @@;
sub GetAll {
    # Get the parameters.
    my ($self, $objectNames, $filterClause, $parameterList, $fields, $count) = @_;
    # Translate the parameters from a list reference to a list. If the parameter
    # list is a scalar we convert it into a singleton list.
    my @parmList = ();
    if (ref $parameterList eq "ARRAY") {
        @parmList = @{$parameterList};
    } else {
        push @parmList, $parameterList;
    }
    # Insure the counter has a value.
    if (!defined $count) {
        $count = 0;
    }
    # Add the row limit to the filter clause.
    if ($count > 0) {
        $filterClause .= " LIMIT $count";
    }
    # Create the query.
    my $query = $self->Get($objectNames, $filterClause, \@parmList, $fields);
    # Set up a counter of the number of records read.
    my $fetched = 0;
    # Convert the field names to a list if they came in as a string.
    my $fieldList = (ref $fields ? $fields : [split /\s+/, $fields]);
    # Loop through the records returned, extracting the fields. Note that if the
    # counter is non-zero, we stop when the number of records read hits the count.
    my @retVal = ();
    while (($count == 0 || $fetched < $count) && (my $row = $query->Fetch())) {
        my @rowData = $row->Values($fieldList);
        push @retVal, \@rowData;
        $fetched++;
    }
    # Return the resulting list.
    return @retVal;
}


=head3 Exists

    my $found = $erdb->Exists($entityName, $entityID);

Return TRUE if an entity exists, else FALSE.

=over 4

=item entityName

Name of the entity type (e.g. C<Feature>) relevant to the existence check.

=item entityID

ID of the entity instance whose existence is to be checked.

=item RETURN

Returns TRUE if the entity instance exists, else FALSE.

=back

=cut
#: Return Type $;
sub Exists {
    # Get the parameters.
    my ($self, $entityName, $entityID) = @_;
    # Check for the entity instance.
    my $testInstance = $self->GetEntity($entityName, $entityID);
    # Return an existence indicator.
    my $retVal = ($testInstance ? 1 : 0);
    return $retVal;
}

=head3 GetCount

    my $count = $erdb->GetCount(\@objectNames, $filter, \@params);

Return the number of rows found by a specified query. This method would
normally be used to count the records in a single table. For example,

    my $count = $erdb->GetCount('Genome', 'Genome(genus-species) LIKE ?',
                                ['homo %']);

would return the number of genomes for the genus I<homo>. It is conceivable,
however, to use it to return records based on a join. For example,

    my $count = $erdb->GetCount('HasFeature Genome', 'Genome(genus-species) LIKE ?',
                                ['homo %']);

would return the number of features for genomes in the genus I<homo>. Note that
only the rows from the first table are counted. If the above command were

    my $count = $erdb->GetCount('Genome HasFeature', 'Genome(genus-species) LIKE ?',
                                ['homo %']);

it would return the number of genomes, not the number of genome/feature pairs.

=over 4

=item objectNames

Reference to a list of the objects (entities and relationships) included in the
query, or a string containing a space-delimited list of object names. See
L</ObjectNames>.

=item filter

A filter clause for restricting the query. See L</Filter Clause>.

=item params

Reference to a list of the parameter values to be substituted for the parameter
marks in the filter. See L</Parameter List>.

=item RETURN

Returns a count of the number of records in the first table that would satisfy
the query.

=back

=cut

sub GetCount {
    # Get the parameters.
    my ($self, $objectNames, $filter, $params) = @_;
    # Insure the params argument is an array reference if the caller left it
    # off.
    if (! defined($params)) {
        $params = [];
    }
    # Declare the return variable.
    my $retVal;
    # Create an SQL helper for this query path.
    my $sqlHelper = ERDB::Hekpers::SQLHelper->new($self, $objectNames);
    # Get the suffix from the filter clause.
    my $suffix = $sqlHelper->SetFilterClause($filter);
    # Compute the field we want to count.
    my $countedField;
    my ($objectName, $baseName) = $sqlHelper->PrimaryInfo();
    if ($self->IsEntity($baseName)) {
        $countedField = "$objectName(id)";
    } else {
        $countedField = "$objectName(to-link)";
    }
    # Compute the field list.
    my $fieldList = $sqlHelper->ComputeFieldList($countedField);
    # Create the SQL command suffix to get the desired records.
    my $command = "SELECT COUNT($fieldList) $suffix";
    # Prepare and execute the command.
    my $sth = $self->_GetStatementHandle($command, $params);
    # Get the count value.
    ($retVal) = $sth->fetchrow_array();
    # Check for a problem.
    if (! defined($retVal)) {
        if ($sth->err) {
            # Here we had an SQL error.
            Confess("Error retrieving row count: " . $sth->errstr());
        } else {
            # Here we have no result.
            Confess("No result attempting to retrieve row count.");
        }
    }
    # Return the result.
    return $retVal;
}


=head3 Get

    my $query = $erdb->Get(\@objectNames, $filterClause, \@params, $fields);

This method returns a query object for entities of a specified type using a
specified filter.

=over 4

=item objectNames

List containing the names of the entity and relationship objects to be retrieved,
or a string containing a space-delimited list of names. See L</Object Name List>.

=item filterClause

WHERE clause (without the WHERE) to be used to filter and sort the query. See
L</Filter Clause>.

=item params

Reference to a list of parameter values to be substituted into the filter
clause. See L</Parameter List>.

=item fields

A list of fields in L</Standard Field Name Format>. Only the fields in the
list will be retrieved from the database.

=item RETURN

Returns an L</ERDB::Query> object that can be used to iterate through all of the
results.

=back

=cut

sub Get {
    # Get the parameters.
    my ($self, $objectNames, $filterClause, $params, $fields) = @_;
    # Compute the SQL components of the query.
    my $sqlHelper = ERDB::Helpers::SQLBuilder->new($self, $objectNames);
    my $suffix = $sqlHelper->SetFilterClause($filterClause);
    my $fieldList = $sqlHelper->ComputeFieldList($fields);
    # Create the query.
    my $command = "SELECT $fieldList $suffix";
    my $sth = $self->_GetStatementHandle($command, $params);
    # Return the statement object.
    my $retVal = ERDB::Query::_new($self, $sth, $sqlHelper);
    return $retVal;
}

=head3 GetFlat

    my @list = $erdb->GetFlat(\@objectNames, $filterClause, \@parameterList, $field);

This is a variation of L</GetAll> that asks for only a single field per record
and returns a single flattened list.

=over 4

=item objectNames

List containing the names of the entity and relationship objects to be retrieved,
or a string containing a space-delimited list of names. See L</Object_Name_List>.

=item filterClause

WHERE clause (without the WHERE) to be used to filter and sort the query. See
L</Filter Clause>.

=item params

Reference to a list of parameter values to be substituted into the filter
clause. See L</Parameter List>.

=item field

Name of the field to be used to get the elements of the list returned. The
default object name for this context is the first object name specified.

=item RETURN

Returns a list of values.

=back

=cut

sub GetFlat {
    # Get the parameters.
    my ($self, $objectNames, $filterClause, $parameterList, $field) = @_;
    # Construct the query.
    my $query = $self->Get($objectNames, $filterClause, $parameterList, $field);
    # Create the result list.
    my @retVal = ();
    # Loop through the records, adding the field values found to the result list.
    while (my $row = $query->Fetch()) {
        push @retVal, $row->Value($field);
    }
    # Return the list created.
    return @retVal;
}

=head3 IsUsed

    my $flag = $erdb->IsUsed($relationName);

Returns TRUE if the specified relation contains any records, else FALSE.

=over 4

=item relationName

Name of the relation to check.

=item RETURN

Returns the number of records in the relation, which will be TRUE if the
relation is nonempty and FALSE otherwise.

=back

=cut

sub IsUsed {
    # Get the parameters.
    my ($self, $relationName) = @_;
    # Get the data base handle and quote character.
    my $q = $self->q;
    my $dbh = $self->{_dbh};
    # Construct a query to count the records in the relation.
    my $cmd = "SELECT COUNT(*) FROM $q$relationName$q";
    my $results = $dbh->SQL($cmd);
    # We'll put the count in here.
    my $retVal = 0;
    if ($results && scalar @$results) {
        $retVal = $results->[0][0];
    }
    # Return the count.
    return $retVal;
}

=head2 Documentation and Metadata Methods

=head3 q

    my $q = $erdb->q;

Return the quote character used to protect SQL identifiers.

=cut

sub q {
    return $_[0]->{_quote};
}


=head3 ComputeFieldTable

    my ($header, $rows) = ERDB::ComputeFieldTable($wiki, $name, $fieldData);

Generate the header and rows of a field table for an entity or
relationship. The field table describes each field in the specified
object.

=over 4

=item wiki

L<WikiTools> object (or equivalent) for rendering HTML or markup.

=item name

Name of the object whose field table is being generated.

=item fieldData

Field structure of the specified entity or relationship.

=item RETURN

Returns a reference to a list of the labels for the header row and
a reference to a list of lists representing the table cells.

=back

=cut

sub ComputeFieldTable {
    # Get the parameters.
    my ($wiki, $name, $fieldData) = @_;
    # We need to sort the fields. First comes the ID, then the
    # primary fields and the secondary fields.
    my %sorter;
    for my $field (keys %$fieldData) {
        # Get the field's descriptor.
        my $fieldInfo = $fieldData->{$field};
        # Determine whether or not we have a primary field.
        my $primary;
        if ($field eq 'id') {
            $primary = 'A';
        } elsif ($fieldInfo->{relation} eq $name) {
            $primary = 'B';
        } else {
            $primary = 'C';
        }
        # Form the sort key from the flag and the name.
        $sorter{$field} = "$primary$field";
    }
    # Create the header descriptor for the table.
    my @header = qw(Name Type Notes);
    # We'll stash the rows in here.
    my @rows;
    # Loop through the fields in their proper order.
    for my $field (Tracer::SortByValue(\%sorter)) {
        # Get the field's descriptor.
        my $fieldInfo = $fieldData->{$field};
        # Format the type.
        my $type = "$fieldInfo->{type}";
        if ($fieldInfo->{null}) {
            $type .= " (nullable)";
        }
        # Secondary fields have "C" as the first letter in
        # the sort value. If a field is secondary, we mark
        # it as an array.
        if ($sorter{$field} =~ /^C/) {
            $type .= " array";
        }
        # Format its table row.
        push @rows, [$field, $type, ObjectNotes($fieldInfo, $wiki)];
    }
    # Return the results.
    return (\@header, \@rows);
}

=head3 FindEntity

    my $objectData = $erdb->FindEntity($name);

Return the structural descriptor of the specified entity, or an undefined
value if the entity does not exist.

=over 4

=item name

Name of the desired entity.

=item RETURN

Returns the definition structure for the specified entity, or C<undef>
if the named entity does not exist.

=back

=cut

sub FindEntity {
    # Get the parameters.
    my ($self, $name) = @_;
    # Return the result.
    return $self->_FindObject(Entities => $name);
}

=head3 FindRelationship

    my $objectData = $erdb->FindRelationship($name);

Return the structural descriptor of the specified relationship, or an undefined
value if the relationship does not exist. The relationship name can be a regular
name or a converse.

=over 4

=item name

Name of the desired relationship.

=item RETURN

Returns the definition structure for the specified relationship, or C<undef>
if the named relationship does not exist.

=back

=cut

sub FindRelationship {
    # Get the parameters.
    my ($self, $name) = @_;
    # Check for a converse.
    my $obverse = $self->{_metaData}{ConverseTable}{$name} // $name;
    # Return the result.
    return $self->_FindObject(Relationships => $obverse);
}

=head3 ComputeTargetEntity

    my $targetEntity = $erdb->ComputeTargetEntity($relationshipName);

Return the target entity of a relationship. If the relationship's true
name is specified, this is the source (from) entity. If its converse
name is specified, this is the target (to) entity. The returned name is
the one expected to follow the relationship name in an object name string.

=over 4

=item relationshipName

The name of the relationship to be used to identify the target entity.

=item RETURN

Returns the name of the entity that would be found after crossing
the relationship in the direction indicated by the chosen relationship
name. If the relationship name is invalid, an undefined value will be
returned.

=back

=cut

sub ComputeTargetEntity {
    # Get the parameters.
    my ($self, $relationshipName) = @_;
    # Declare the return variable.
    my $retVal;
    # Look for it in the alias table.
    my $realName = $self->{_metaData}->{AliasTable}->{$relationshipName};
    # Only proceed if it was found.
    if (defined $realName) {
        # Get the relationship's from and to entities.
        my ($fromEntity, $toEntity) = $self->GetRelationshipEntities($realName);
        # Return the appropriate one.
        if ($realName eq $relationshipName) {
            $retVal = $toEntity;
        } else {
            $retVal = $fromEntity;
        }
    }
    # Return the entity name found.
    return $retVal;
}

=head3 FindShape

    my $objectData = $erdb->FindShape($name);

Return the structural descriptor of the specified shape, or an undefined
value if the shape does not exist.

=over 4

=item name

Name of the desired shape.

=item RETURN

Returns the definition structure for the specified shape, or C<undef>
if the named shape does not exist.

=back

=cut

sub FindShape {
    # Get the parameters.
    my ($self, $name) = @_;
    # Return the result.
    return $self->_FindObject(Shapes => $name);
}

=head3 GetObjectsTable

    my $objectHash = $erdb->GetObjectsTable($type);

Return the metadata hash of objects of the specified type-- entity,
relationship, or shape.

=over 4

=item type

Type of object desired-- C<entity>, C<relationship>, or C<shape>.

=item RETURN

Returns a reference to a hash containing all metadata for database
objects of the specified type. The hash maps object names to object
descriptors. The descriptors represent a cleaned and normalized
version of the definition XML. Specifically, all of the implied
defaults are filled in.

=back

=cut

sub GetObjectsTable {
    # Get the parameters.
    my ($self, $type) = @_;
    # Return the result.
    return $self->{_metaData}->{ERDB::Plurals($type)};
}

=head3 Plurals

    my $plural = ERDB::Plurals($singular);

Return the plural form of the specified object type (entity,
relationship, or shape). This is extremely useful in generating
documentation.

=over 4

=item singular

Singular form of the specified object type.

=item RETURN

Plural form of the specified object type, in capital case.

=back

=cut

sub Plurals {
    # Get the parameters.
    my ($singular) = @_;
    # Convert to capital case.
    my $retVal = ucfirst $singular;
    # Handle a "y" at the end.
    $retVal =~ s/y$/ie/;
    # Add the "s".
    $retVal .= "s";
    # Return the result.
    return $retVal;
}

=head3 ReadMetaXML

    my $rawMetaData = ERDB::ReadDBD($fileName);

This method reads a raw database definition XML file and returns it.
Normally, the metadata used by the ERDB system has been processed and
modified to make it easier to load and retrieve the data; however,
this method can be used to get the data in its raw form.

=over 4

=item fileName

Name of the XML file to read.

=item RETURN

Returns a hash reference containing the raw XML data from the specified file.

=back

=cut

sub ReadMetaXML {
    # Get the parameters.
    my ($fileName) = @_;
    # Read the XML.
    my $retVal = XML::Simple::XMLin($fileName, %XmlOptions, %XmlInOpts);
    # Return the result.
    return $retVal;
}

=head3 FieldType

    my $type = $erdb->FieldType($string, $defaultName);

Return the L<ERDB::Type> object for the specified field.

=over 4

=item string

Field name string to be parsed. See L</Standard Field Name Format>.

=item defaultName (optional)

Default object name to be used if the object name is not specified in the
input string.

=item RETURN

Return the type object for the field's type.

=back

=cut

sub FieldType {
    # Get the parameters.
    my ($self, $string, $defaultName) = @_;
    # Get the field descriptor.
    my $fieldData = $self->_FindField($string, $defaultName);
    # Compute the type.
    my $retVal = $TypeTable->{$fieldData->{type}};
    # Return the result.
    return $retVal;
}

=head3 IsSecondary

    my $type = $erdb->IsSecondary($string, $defaultName);

Return TRUE if the specified field is in a secondary relation, else
FALSE.

=over 4

=item string

Field name string to be parsed. See L</Standard Field Name Format>.

=item defaultName (optional)

Default object name to be used if the object name is not specified in the
input string.

=item RETURN

Returns TRUE if the specified field is in a secondary relation, else FALSE.

=back

=cut

sub IsSecondary {
    # Get the parameters.
    my ($self, $string, $defaultName) = @_;
    # Get the field's name and object.
    my ($objName, $fieldName) = ERDB::ParseFieldName($string, $defaultName);
    # This will be the return value.
    my $retVal;
    # Only entities can have secondary fields.
    if ($self->IsEntity($objName)) {
        # Retrieve its descriptor from the metadata.
        my $fieldData = $self->_FindField($fieldName, $objName);
        # Compare the table name to the object name.
        $retVal = ($fieldData->{relation} ne $objName);
    }
    # Return the result.
    return $retVal;
}

=head3 FindRelation

    my $relData = $erdb->FindRelation($relationName);

Return the descriptor for the specified relation.

=over 4

=item relationName

Name of the relation whose descriptor is to be returned.

=item RETURN

Returns the object that describes the relation's indexes and fields, or C<undef> if
the relation does not eixst.

=back

=cut
sub FindRelation {
    # Get the parameters.
    my ($self, $relationName) = @_;
    # Get the relation's structure from the master relation table in the
    # metadata structure.
    my $metaData = $self->{_metaData};
    my $retVal = $metaData->{RelationTable}{$relationName};
    # Return it to the caller.
    return $retVal;
}

=head3 GetRelationOwner

    my $objectName = $erdb->GetRelationOwner($relationName);

Return the name of the entity or relationship that owns the specified relation.

=over 4

=item relationName

Relation of interest.

=item RETURN

Returns the name of the owning entity or relationship.

=back

=cut

sub GetRelationOwner {
    # Get the parameters.
    my ($self, $relationName) = @_;
    # Declare the return variable.
    my $retVal;
    # Get the relation's descriptor.
    my $descriptor = $self->FindRelation($relationName);
    if (! $descriptor) {
        Confess("Relation name $relationName not found in database.");
    } else {
        # Get the owner name.
        $retVal = $descriptor->{owner};
    }
    # Return the owner name found.
    return $retVal;
}

=head3 GetSecondaryRelations

    my @secondaries = $erdb->GetSecondaryRelations($objectName);

Get the list of secondary relations for the specified object. There are
none if it is a relationship. There may be one or more for an entity.
These are the names of the relations containing the secondary fields.

=over 4

=item objectName

Name of the relevant entity or relationship.

=item RETURN

Returns a list of the names of the secondary relations.

=back

=cut

sub GetSecondaryRelations {
    # Get the parameters.
    my ($self, $objectName) = @_;
    # Declare the return variable,
    my @retVal;
    # Look for the object in the entity table.
    my $descriptor = $self->FindEntity($objectName);
    # Only proceed if we found it. If we didn't, there can't
    # be any secondaries.
    if ($descriptor) {
        # Get the list of relation names, removing the primary.
        @retVal = grep { $_ ne $objectName } keys %{$descriptor->{Relations}};
    }
    # Return the list found.
    return @retVal;
}


=head3 GetRelationshipEntities

    my ($fromEntity, $toEntity) = $erdb->GetRelationshipEntities($relationshipName);

Return the names of the source and target entities for a relationship. If
the specified name is not a relationship, an empty list is returned.

=over 4

=item relationshipName

Name of the relevant relationship.

=item RETURN

Returns a two-element list. The first element is the name of the relationship's
from-entity, and the second is the name of the to-entity. If the specified name
is not for a relationship, both elements are undefined.

=back

=cut

sub GetRelationshipEntities {
    # Get the parameters.
    my ($self, $relationshipName) = @_;
    # Declare the return variable.
    my @retVal = (undef, undef);
    # Try to find the caller-specified name in the relationship table.
    my $relationships = $self->{_metaData}->{Relationships};
    if (exists $relationships->{$relationshipName}) {
        # We found it. Return the from and to.
        @retVal = map { $relationships->{$relationshipName}->{$_} } qw(from to);
    }
    # Return the results.
    return @retVal;
}


=head3 ValidateFieldName

    my $okFlag = ERDB::ValidateFieldName($fieldName);

Return TRUE if the specified field name is valid, else FALSE. Valid field names must
be hyphenated words subject to certain restrictions.

=over 4

=item fieldName

Field name to be validated.

=item RETURN

Returns TRUE if the field name is valid, else FALSE.

=back

=cut

sub ValidateFieldName {
    # Get the parameters.
    my ($fieldName) = @_;
    # Declare the return variable. The field name is valid until we hear
    # differently.
    my $retVal = 1;
    # Look for bad stuff in the name.
    if ($fieldName =~ /--/) {
        # Here we have a doubled minus sign.
        $retVal = 0;
    } elsif ($fieldName !~ /^[A-Za-z]/) {
        # Here the field name is missing the initial letter.
        $retVal = 0;
    } else {
        # Strip out the minus signs. Everything remaining must be a letter
        # or digit.
        my $strippedName = $fieldName;
        $strippedName =~ s/-//g;
        if ($strippedName !~ /^([a-z]|\d)+$/i) {
            $retVal = 0;
        }
    }
    # Return the result.
    return $retVal;
}

=head3 GetFieldTable

    my $fieldHash = $self->GetFieldTable($objectnName);

Get the field structure for a specified entity or relationship.

=over 4

=item objectName

Name of the desired entity or relationship.

=item RETURN

The table containing the field descriptors for the specified object.

=back

=cut

sub GetFieldTable {
    # Get the parameters.
    my ($self, $objectName) = @_;
    # Get the descriptor from the metadata.
    my $objectData = $self->_GetStructure($objectName);
    # Return the object's field table.
    return $objectData->{Fields};
}

=head3 EstimateRowSize

    my $rowSize = $erdb->EstimateRowSize($relName);

Estimate the row size of the specified relation. The estimated row size is
computed by adding up the average length for each data type.

=over 4

=item relName

Name of the relation whose estimated row size is desired.

=item RETURN

Returns an estimate of the row size for the specified relation.

=back

=cut
#: Return Type $;
sub EstimateRowSize {
    # Get the parameters.
    my ($self, $relName) = @_;
    # Declare the return variable.
    my $retVal = 0;
    # Find the relation descriptor.
    my $relation = $self->FindRelation($relName);
    # Get the list of fields.
    for my $fieldData (@{$relation->{Fields}}) {
        # Get the field type and add its length.
        my $fieldLen = $TypeTable->{$fieldData->{type}}->averageLength();
        $retVal += $fieldLen;
    }
    # Return the result.
    return $retVal;
}

=head3 SortNeeded

    my $parms = $erdb->SortNeeded($relationName);

Return the pipe command for the sort that should be applied to the specified
relation when creating the load file.

For example, if the load file should be sorted ascending by the first
field, this method would return

    sort -k1 -t"\t"

If the first field is numeric, the method would return

    sort -k1n -t"\t"

=over 4

=item relationName

Name of the relation to be examined. This could be an entity name, a relationship
name, or the name of a secondary entity relation.

=item RETURN

Returns the sort command to use for sorting the relation, suitable for piping.

=back

=cut

sub SortNeeded {
    # Get the parameters.
    my ($self, $relationName) = @_;
    # Declare a descriptor to hold the names of the key fields.
    my @keyNames = ();
    # Get the relation structure.
    my $relationData = $self->FindRelation($relationName);
    # Get the relation's field list.
    my @fields = @{$relationData->{Fields}};
    my @fieldNames = map { $_->{name} } @fields;
    # Find out if the relation is a primary entity relation,
    # a relationship relation, or a secondary entity relation.
    my $entityTable = $self->{_metaData}->{Entities};
    my $relationshipTable = $self->{_metaData}->{Relationships};
    if (exists $entityTable->{$relationName}) {
        # Here we have a primary entity relation. We sort on the ID, and the
        # ID only.
        push @keyNames, "id";
    } elsif (exists $relationshipTable->{$relationName}) {
        # Here we have a relationship. We sort using the FROM index followed by
        # the rest of the fields, in order. First, we get all of the fields in
        # a hash.
        my %fieldsLeft = map { $_ => 1 } @fieldNames;
        # Get the index.
        my $index = $relationData->{Indexes}->{idxFrom};
        # Loop through its fields.
        for my $keySpec (@{$index->{IndexFields}}) {
            # Mark this field as used. The field may have a modifier, so we only
            # take the part up to the first space.
            $keySpec =~ /^(\S+)/;
            $fieldsLeft{$1} = 0;
            push @keyNames, $keySpec;
        }
        # Push the rest of the fields on.
        push @keyNames, grep { $fieldsLeft{$_} } @fieldNames;
    } else {
        # Here we have a secondary entity relation, so we have a sort on the whole
        # record. This essentially gives us a sort on the ID followed by the
        # secondary data field.
        push @keyNames, @fieldNames;
    }
    # Now we parse the key names into sort parameters. First, we prime the return
    # string.
    my $retVal = "sort $ERDBExtras::sort_options -u -T\"$ERDBExtras::temp\" -t\"\t\" ";
    # Loop through the keys.
    for my $keyData (@keyNames) {
        # Get the key and the ordering.
        my ($keyName, $ordering);
        if ($keyData =~ /^([^ ]+) DESC/) {
            ($keyName, $ordering) = ($1, "descending");
        } else {
            ($keyName, $ordering) = ($keyData, "ascending");
        }
        # Find the key's position and type.
        my $fieldSpec;
        for (my $i = 0; $i <= $#fields && ! $fieldSpec; $i++) {
            my $thisField = $fields[$i];
            if ($thisField->{name} eq $keyName) {
                # Get the sort modifier for this field type. The modifier
                # decides whether we're using a character, numeric, or
                # floating-point sort.
                my $modifier = $TypeTable->{$thisField->{type}}->sortType();
                # If the index is descending for this field, denote we want
                # to reverse the sort order on this field.
                if ($ordering eq 'descending') {
                    $modifier .= "r";
                }
                # Store the position and modifier into the field spec, which
                # will stop the inner loop. Note that the field number is
                # 1-based in the sort command, so we have to increment the
                # index.
                my $realI = $i + 1;
                $fieldSpec = "$realI,$realI$modifier";
            }
        }
        # Add this field to the sort command.
        $retVal .= " -k$fieldSpec";
    }
    # Return the result.
    return $retVal;
}

=head3 SpecialFields

    my %specials = $erdb->SpecialFields($entityName);

Return a hash mapping special fields in the specified entity to the value of their
C<special> attribute. This enables the subclass to get access to the special field
attributes without needed to plumb the internal ERDB data structures.

=over 4

=item entityName

Name of the entity whose special fields are desired.

=item RETURN

Returns a hash. The keys of the hash are the special field names, and the values
are the values from each special field's C<special> attribute.

=back

=cut

sub SpecialFields {
    # Get the parameters.
    my ($self, $entityName) = @_;
    # Declare the return variable.
    my %retVal = ();
    # Find the entity's data structure.
    my $entityData = $self->{_metaData}->{Entities}->{$entityName};
    # Loop through its fields, adding each special field to the return hash.
    my $fieldHash = $entityData->{Fields};
    for my $fieldName (keys %{$fieldHash}) {
        my $fieldData = $fieldHash->{$fieldName};
        if (exists $fieldData->{special}) {
            $retVal{$fieldName} = $fieldData->{special};
        }
    }
    # Return the result.
    return %retVal;
}


=head3 GetTableNames

    my @names = $erdb->GetTableNames;

Return a list of the relations required to implement this database.

=cut

sub GetTableNames {
    # Get the parameters.
    my ($self) = @_;
    # Get the relation list from the metadata.
    my $relationTable = $self->{_metaData}->{RelationTable};
    # Return the relation names.
    return keys %{$relationTable};
}

=head3 GetEntityTypes

    my @names = $erdb->GetEntityTypes;

Return a list of the entity type names.

=cut

sub GetEntityTypes {
    # Get the database object.
    my ($self) = @_;
    # Get the entity list from the metadata object.
    my $entityList = $self->{_metaData}->{Entities};
    # Return the list of entity names in alphabetical order.
    return sort keys %{$entityList};
}


=head3 GetRelationshipTypes

    @rels = $erdb->GetRelationshipTypes();

Return a list of all the relationship names in the database.

=cut

sub GetRelationshipTypes {
    # Get the parameters.
    my ($self) = @_;
    # Get the relationship list from the metadata object.
    my $relationshipList = $self->{_metaData}->{Relationships};
    # Return the list of relationship names in alphabetical order.
    return sort keys %$relationshipList;
}


=head3 GetConnectingRelationships

    my @list = $erdb->GetConnectingRelationships($entityName);

Return a list of the relationships connected to the specified entity.

=over 4

=item entityName

Entity whose connected relationships are desired.

=item RETURN

Returns a list of the relationships that originate from the entity.
If the entity is on the I<from> end, it will return the relationship
name. If the entity is on the I<to> end it will return the converse of
the relationship name.

=back

=cut

sub GetConnectingRelationships {
    # Get the parameters.
    my ($self, $entityName) = @_;
    # Declare the return variable.
    my @retVal;
    # Get the relationship list.
    my $relationships = $self->{_metaData}->{Relationships};
    # Find the entity.
    my $entity = $self->{_metaData}->{Entities}->{$entityName};
    # Only proceed if the entity exists.
    if (defined $entity) {
        # Loop through the relationships.
        my @rels = keys %$relationships;
        for my $relationshipName (@rels) {
            my $relationship = $relationships->{$relationshipName};
            if ($relationship->{from} eq $entityName) {
                # Here we have a forward relationship.
                push @retVal, $relationshipName;
            } elsif ($relationship->{to} eq $entityName) {
                # Here we have a backward relationship. In this case, the
                # converse relationship name is preferred if it exists.
                my $converse = $relationship->{converse} || $relationshipName;
                push @retVal, $converse;
            }
        }
    }
    # Return the result.
    return @retVal;
}

=head3 GetConnectingRelationshipData

    my ($froms, $tos) = $erdb->GetConnectingRelationshipData($entityName);

Return the relationship data for the specified entity. The return will be
a two-element list, each element of the list a reference to a hash that
maps relationship names to structures. The first hash will be
relationships originating from the entity, and the second element a
reference to a hash of relationships pointing to the entity.

=over 4

=item entityName

Name of the entity of interest.

=item RETURN

Returns a two-element list, each list being a map of relationship names
to relationship metadata structures. The first element lists relationships
originating from the entity, and the second element lists relationships that
point to the entity.

=back

=cut

sub GetConnectingRelationshipData {
    # Get the parameters.
    my ($self, $entityName) = @_;
    # Create a hash that holds the return values.
    my %retVal = (from => {}, to => {});
    # Get the relationship table in the metadata.
    my $relationships = $self->{_metaData}->{Relationships};
    # Loop through it twice, once for each direction.
    for my $direction (qw(from to)) {
        # Get the return hash for this direction.
        my $hash = $retVal{$direction};
        # Loop through the relationships, looking for our entity in the
        # current direction.
        for my $rel (keys %$relationships) {
            my $relData = $relationships->{$rel};
            if ($relData->{$direction} eq $entityName) {
                # Here we've found our entity, so we put it in the
                # return hash.
                $hash->{$rel} = $relData;
            }
        }
    }
    # Return the results.
    return ($retVal{from}, $retVal{to});
}

=head3 GetDataTypes

    my $types = ERDB::GetDataTypes();

Return a table of ERDB data types. The table returned is a hash of
L</ERDB::Type> objects keyed by type name.

=cut

sub GetDataTypes {
    # Insure we have a type table.
    if (! defined $TypeTable) {
        # Get a list of the names of the standard type classes.
        my @types = @StandardTypes;
        # Add in the custom types, if any.
        if (defined $ERDBExtras::customERDBtypes) {
            push @types, @$ERDBExtras::customERDBtypes;
        }
        # Initialize the table.
        $TypeTable = {};
        # Loop through all of the types, creating the type objects.
        for my $type (@types) {
            # Create the type object.
            my $typeObject;
            eval {
                require "ERDB/Type/$type.pm";
                $typeObject = eval("ERDB::Type::$type->new()");
            };
            # Ensure we didn't have an error.
            if ($@) {
                Confess("Error building ERDB type table: $@");
            } else {
                # Add the type to the type table.
                $TypeTable->{$typeObject->name()} = $typeObject;
            }
        }
    }
    # Return the type table.
    return $TypeTable;
}


=head3 ShowDataTypes

    my $markup = ERDB::ShowDataTypes($wiki, $erdb);

Display a table of all the valid data types for this installation.

=over 4

=item wiki

An object used to render the table, similar to L</WikiTools>.

=item erdb (optional)

If specified, an ERDB object for a specific database. Only types used by
the database will be put in the table. If omitted, all types are returned.


=back

=cut

sub ShowDataTypes {
    my ($wiki, $erdb) = @_;
    # Compute the hash of types to display.
    my $typeHash = ();
    if (! defined $erdb) {
        # No ERDB object, so we list all the types.
        $typeHash = GetDataTypes();
    } else {
        # Here we must extract the types used in the ERDB object.
        for my $relationName ($erdb->GetTableNames()) {
            my $relationData = $erdb->FindRelation($relationName);
            for my $fieldData (@{$relationData->{Fields}}) {
                my $type = $fieldData->{type};
                my $typeData = $TypeTable->{$type};
                if (! defined $typeData) {
                    Confess("Invalid data type \"$type\" in relation $relationName.");
                } else {
                    $typeHash->{$type} = $typeData;
                }
            }
        }
    }
    # We'll build table rows in here. We start with the header.
    my @rows = [qw(Type Indexable Sort Pos Format Description)];
    # Loop through the types, generating rows.
    for my $type (sort keys %$typeHash) {
        # Get the type object.
        my $typeData = $typeHash->{$type};
        # Compute the indexing column.
        my $flag = $typeData->indexMod();
        if (! defined $flag) {
            $flag = "no";
        } elsif ($flag eq "") {
            $flag = "yes";
        } else {
            $flag = "prefix";
        }
        # Compute the sort type.
        my $sortType = $typeData->sortType();
        if ($sortType eq 'g' || $sortType eq 'n') {
            $sortType = "numeric";
        } else {
            $sortType = "alphabetic";
        }
        # Get the position (pretty-sort value).
        my $pos = $typeData->prettySortValue();
        # Finally, the format.
        my $format = $typeData->objectType() || "scalar";
        # Build the data row.
        my $row = [$type, $flag, $sortType, $pos, $format, $typeData->documentation()];
        # Put it into the table.
        push @rows, $row;
    }
    # Form up the table.
    my $retVal = $wiki->Table(@rows);
    # Return the result.
    return $retVal;
}

=head3 IsEntity

    my $flag = $erdb->IsEntity($entityName);

Return TRUE if the parameter is an entity name, else FALSE.

=over 4

=item entityName

Object name to be tested.

=item RETURN

Returns TRUE if the specified string is an entity name, else FALSE.

=back

=cut

sub IsEntity {
    # Get the parameters.
    my ($self, $entityName) = @_;
    # Test to see if it's an entity.
    return exists $self->{_metaData}->{Entities}->{$entityName};
}

=head3 GetSecondaryFields

    my %fieldTuples = $erdb->GetSecondaryFields($entityName);

This method will return a list of the name and type of each of the secondary
fields for a specified entity. Secondary fields are stored in two-column tables
separate from the primary entity table. This enables the field to have no value
or to have multiple values.

=over 4

=item entityName

Name of the entity whose secondary fields are desired.

=item RETURN

Returns a hash mapping the field names to their field types.

=back

=cut

sub GetSecondaryFields {
    # Get the parameters.
    my ($self, $entityName) = @_;
    # Declare the return variable.
    my %retVal = ();
    # Look for the entity.
    my $table = $self->GetFieldTable($entityName);
    # Loop through the fields, pulling out the secondaries.
    for my $field (sort keys %{$table}) {
        if ($table->{$field}->{relation} ne $entityName) {
            # Here we have a secondary field.
            $retVal{$field} = $table->{$field}->{type};
        }
    }
    # Return the result.
    return %retVal;
}

=head3 GetFieldRelationName

    my $name = $erdb->GetFieldRelationName($objectName, $fieldName);

Return the name of the relation containing a specified field.

=over 4

=item objectName

Name of the entity or relationship containing the field.

=item fieldName

Name of the relevant field in that entity or relationship.

=item RETURN

Returns the name of the database relation containing the field, or C<undef> if
the field does not exist.

=back

=cut

sub GetFieldRelationName {
    # Get the parameters.
    my ($self, $objectName, $fieldName) = @_;
    # Declare the return variable.
    my $retVal;
    # Get the object field table.
    my $table = $self->GetFieldTable($objectName);
    # Only proceed if the field exists.
    if (exists $table->{$fieldName}) {
        # Determine the name of the relation that contains this field.
        $retVal = $table->{$fieldName}->{relation};
    }
    # Return the result.
    return $retVal;
}

=head3 DumpMetaData

    $erdb->DumpMetaData();

Return a dump of the metadata structure.

=cut

sub DumpMetaData {
    # Get the parameters.
    my ($self) = @_;
    # Dump the meta-data.
    return Data::Dumper::Dumper($self->{_metaData});
}


=head3 CheckObjectNames

    my @errors = $erdb->CheckObjectNames($objectNameString);

Check an object name string for errors. The return value will be a list
of error messages. If no error is found, an empty list will be returned.
This process does not guarantee a correct object name list, but it
catches the most obvious errors without the need for invoking a
full-blown L</Get> method.

=over 4

=item objectNameString

An object name string, consisting of a space-delimited list of entity and
relationship names.

=item RETURN

Returns an empty list if successful, and a list of error messages if the
list is invalid.

=back

=cut

sub CheckObjectNames {
    # Get the parameters.
    my ($self, $objectNameString) = @_;
    # Declare the return variable.
    my @retVal;
    # Separate the string into pieces.
    my @objectNames = split m/\s+/, $objectNameString;
    # Start in a blank state.
    my $currentObject;
    # Get the alias and crossing tables.
    my $aliasTable = $self->{_metaData}{AliasTable};
    my $crossTable = $self->{_metaData}{CrossingTable};
    my $jumpTable = $self->{_metaData}{JumpTable};
    # Loop through the object names.
    for my $objectName (@objectNames) {
        # If we have an AND, clear the current object.
        if ($objectName eq 'AND') {
            # Insure we don't have an AND at the beginning or after another AND.
            if (! defined $currentObject) {
                push @retVal, "An AND was found in the wrong place.";
            }
            # Clear the context.
            undef $currentObject;
        } else {
            # Here the user has specified an object name. Get
            # the root name.
            unless ($objectName =~ /^(.+?)(\d*)$/) {
                # Here the name has bad characters in it. Note that an error puts
                # us into a blank state.
                push @retVal, "Invalid characters found in \"$objectName\".";
                undef $currentObject;
            } else {
                # Get the real name from the alias table.
                my $newObject = $1;
                my $name = $aliasTable->{$newObject};
                if (! defined $name) {
                    push @retVal, "Could not find an entity or relationship named \"$objectName\".";
                    undef $currentObject;
                } else {
                    # Okay, we've got the real entity or relationship name. Does it belong here?
                    # That's only an issue if there is a previous value in $currentObject.
                    if (defined $currentObject && ! defined $crossTable->{$currentObject}{$newObject} &&
                        ! defined $jumpTable->{$currentObject}{$newObject}) {
                        push @retVal, "There is no connection between $currentObject and $newObject."
                    }
                    # Save this object as the new current object.
                    $currentObject = $newObject;
                }
            }
        }
    }
    # Return the result.
    return @retVal;
}

=head3 JumpCheck

    my $pathTable = $erdb->JumpCheck($object1, $object2);

Determine if there is a path between the first and second object. If one exists, the name
of the intermediate object will be returned.

=over 4

=item object1

The source object for the jump.

=item object2

The target object for the jump.

=item RETURN

Returns the name of the object that facilitates the path, or C<undef> if there is no
direct jump between the two objects.

=back

=cut

sub JumpCheck {
    # Get the parameters.
    my ($self, $object1, $object2) = @_;
    # Get the jump table.
    my $jumpTable = $self->{_metaData}{JumpTable};
    # Return the jump determination.
    return $jumpTable->{$object1}{$object2};
}

=head3 GetTitle

    my $text = $erdb->GetTitle();

Return the title for this database.

=cut

sub GetTitle {
    # Get the parameters.
    my ($self) = @_;
    # Declare the return variable.
    my $retVal = $self->{_metaData}->{Title};
    if (! $retVal) {
        # Here no title was supplied, so we make one up.
        $retVal = "Unknown Database";
    } else {
        # Extract the content of the title element. This is the real title.
        $retVal = $retVal->{content};
    }
    # Return the result.
    return $retVal;
}

=head3 GetDiagramOptions

    my $hash = $erdb->GetDiagramOptions();

Return the diagram options structure for this database. The diagram
options are used by the ERDB documentation widget to configure the
database diagram. If the options are not present, an undefined value will
be returned.

=cut

sub GetDiagramOptions {
    # Get the parameters.
    my ($self) = @_;
    # Extract the options element.
    my $retVal = $self->{_metaData}->{Diagram};
    # Return the result.
    return $retVal;
}

=head3 GetMetaFileName

    my $fileName = $erdb->GetMetaFileName();

Return the name of the database definition file for this database.

=cut

sub GetMetaFileName {
    # Get the parameters.
    my ($self) = @_;
    # Return the result.
    return $self->{_metaFileName};
}

=head3 IsEmbedded

    my $flag = $erdb->IsEmbedded($objectName);

Returns TRUE if the specified object is an embedded relationship, else
FALSE.

=over 4

=item objectName

Name of the object (entity or relationship) whose embedded status is desired.

=item RETURN

Returns TRUE if the object is an embedded relationship, else FALSE.

=back

=cut

sub IsEmbedded {
    # Get the parameters.
    my ($self, $objectName) = @_;
    # Declare the return variable.
    my $retVal;
    # Is this a relationship?
    my $relData = $self->FindRelationship($objectName);
    if ($relData) {
        # Yes, return the embed flag.
        $retVal = $relData->{embedded};
    }
    # Return the result.
    return $retVal;
}


=head2 Database Administration and Loading Methods

=head3 db

    my $erdb = $erdb->db;

Return this object. This method allows the ERDB object itself to be passed around as
a loader to the ID helpers.

=cut

sub db {
    return $_->[0];
}


=head3 LoadTable

    my $results = $erdb->LoadTable($fileName, $relationName, %options);

Load data from a tab-delimited file into a specified table, optionally
re-creating the table first.

=over 4

=item fileName

Name of the file from which the table data should be loaded.

=item relationName

Name of the relation to be loaded. This is the same as the table name.

=item options

A hash of load options.

=item RETURN

Returns a statistical object containing a list of the error messages.

=back

The permissible options are as follows.

=over 4

=item truncate

If TRUE, then the table will be erased before loading.

=item mode

Mode in which the load should operate, either C<low_priority> or C<concurrent>.
This option is only applicable to a MySQL database.

=item partial

If TRUE, then it is assumed that this is a partial load, and the table will not
be analyzed and compacted at the end.

=item failOnError

If TRUE, then when an error occurs, the process will be killed; otherwise, the
process will stay alive, but a message will be put into the statistics object.

=item dup

If C<ignore>, duplicate rows will be ignored. If C<replace>, duplicate rows will
replace previous instances. If omitted, duplicate rows will cause an error.

=back

=cut

sub LoadTable {
    # Get the parameters.
    my ($self, $fileName, $relationName, %options) = @_;
    # Record any error message in here. If it's defined when we're done
    # and failOnError is set, we confess it.
    my $errorMessage;
    # Create the statistical return object.
    my $retVal = _GetLoadStats();
    # Trace the fact of the load.
    # Get the database handle.
    my $dbh = $self->{_dbh};
    # Get the input file size.
    my $fileSize = -s $fileName;
    # Get the relation data.
    my $relation = $self->FindRelation($relationName);
    # Check the truncation flag.
    if ($options{truncate}) {
        # Compute the row count estimate. We take the size of the load file,
        # divide it by the estimated row size, and then multiply by 8 to
        # leave extra room. We postulate a minimum row count of 10000 to
        # prevent problems with incoming empty load files.
        my $rowSize = $self->EstimateRowSize($relationName);
        my $estimate = $fileSize * 8 / $rowSize;
        if ($estimate < 10000) {
            $estimate = 10000;
        }
        # Re-create the table without its index.
        $self->CreateTable($relationName, unindexed => 1, estimate => $estimate);
        # If this is a pre-index DBMS, create the index here.
        if ($dbh->{_preIndex}) {
            eval {
                $self->CreateIndexes($relationName);
            };
            if ($@) {
                $retVal->AddMessage($@);
                $errorMessage = $@;
            }
        }
    }
    # Load the table.
    my $rv;
    eval {
        $rv = $dbh->load_table(file => $fileName, tbl => $relationName,
                               style => $options{mode}, 'local' => 'LOCAL',
                               dup => $options{dup} );
    };
    if (!defined $rv) {
        $retVal->AddMessage($@) if ($@);
        $errorMessage = "Table load failed for $relationName using $fileName.";
        $retVal->AddMessage("$errorMessage: " . $dbh->error_message);
    } else {
        # Here we successfully loaded the table.
        my $size = -s $fileName;
        $retVal->Add("bytes-loaded", $size);
        $retVal->Add("tables-loaded" => 1);
        # If we're rebuilding, we need to create the table indexes.
        if ($options{truncate}) {
            # Indexes are created here for PostGres. For PostGres, indexes are
            # best built at the end. For MySQL, the reverse is true.
            if (! $dbh->{_preIndex}) {
                eval {
                    $self->CreateIndexes($relationName);
                };
                if ($@) {
                    $errorMessage = $@;
                    $retVal->AddMessage($errorMessage);
                }
            }
        }
    }
    if ($errorMessage && $options{failOnError}) {
        # Here the load failed and we want to error out.
        Confess($errorMessage);
    }
    # Analyze the table to improve performance.
    if (! $options{partial}) {
        $self->Analyze($relationName);
    }
    # Return the statistics.
    return $retVal;
}


=head3 Analyze

    $erdb->Analyze($tableName);

Analyze and compact a table in the database. This is useful after a load
to improve the performance of the indexes.

=over 4

=item tableName

Name of the table to be analyzed and compacted.

=back

=cut

sub Analyze {
    # Get the parameters.
    my ($self, $tableName) = @_;
    # Analyze the table.
    $self->{_dbh}->vacuum_it($tableName);
}

=head3 TruncateTable

    $erdb->TruncateTable($table);

Delete all rows from a table quickly. This uses the built-in SQL
C<TRUNCATE> statement, which effectively drops and re-creates a table
with all its settings intact.

=over 4

=item table

Name of the table to be cleared.

=back

=cut

sub TruncateTable {
    # Get the parameters.
    my ($self, $table) = @_;
    # Get the database handle.
    my $dbh = $self->{_dbh};
    # Execute a truncation comment.
    $dbh->truncate_table($table);
}

=head3 DropRelation

    $erdb->DropRelation($relationName);

Physically drop a relation from the database.

=over 4

=item relationName

Name of the relation to drop. If it does not exist, this method will have
no effect.

=back

=cut

sub DropRelation {
    # Get the parameters.
    my ($self, $relationName) = @_;
    # Get the database handle.
    my $dbh = $self->{_dbh};
    # Drop the relation. The method used here has no effect if the relation
    # does not exist.
    $dbh->drop_table(tbl => $relationName);
}

=head3 DumpRelations

    $erdb->DumpRelations($outputDirectory);

Write the contents of all the relations to tab-delimited files in the specified directory.
Each file will have the same name as the relation dumped, with an extension of DTX.

=over 4

=item outputDirectory

Name of the directory into which the relation files should be dumped.

=back

=cut

sub DumpRelations {
    # Get the parameters.
    my ($self, $outputDirectory) = @_;
    # Now we need to run through all the relations. First, we loop through the entities.
    my $metaData = $self->{_metaData};
    my $entities = $metaData->{Entities};
    for my $entityName (keys %{$entities}) {
        my $entityStructure = $entities->{$entityName};
        # Get the entity's relations.
        my $relationList = $entityStructure->{Relations};
        # Loop through the relations, dumping them.
        for my $relationName (keys %{$relationList}) {
            $self->_DumpRelation($outputDirectory, $relationName);
        }
    }
    # Next, we loop through the relationships.
    my $relationships = $metaData->{Relationships};
    for my $relationshipName (keys %{$relationships}) {
        # Are we embedded?
        if (! $self->IsEmbedded($relationshipName)) {
            # No. Dump this relationship's relation.
            $self->_DumpRelation($outputDirectory, $relationshipName);
        }
    }
}

=head3 DumpTable

    my $count = $erdb->DumpTable($tableName, $directory);

Dump the specified table to the named directory. This will create a load
file having the same name as the relation with an extension of DTX. This
file can then be used to reload the table at a later date. If the table
does not exist, no action will be taken.

=over 4

=item tableName

Name of the table to dump.

=item directory

Name of the directory in which the dump file should be placed.

=item RETURN

Returns the number of records written.

=back

=cut

sub DumpTable {
    # Get the parameters.
    my ($self, $tableName, $directory) = @_;
    # Declare the return variable.
    my $retVal;
    # Insure the table name is valid.
    if (exists $self->{_metaData}->{RelationTable}->{$tableName}) {
        # Call the internal dumper.
        $retVal = $self->_DumpRelation($directory, $tableName);
    }
    # Return the result.
    return $retVal;
}


=head3 TypeDefault

    my $value = ERDB::TypeDefault($type);

Return the default value for fields of the specified type.

=over 4

=item type

Relevant type name.

=item RETURN

Returns a default value suitable for fields of the specified type.

=back

=cut

sub TypeDefault {
    # Get the parameters.
    my ($type) = @_;
    # Validate the type.
    if (! exists $TypeTable->{$type}) {
        Confess("TypeDefault called for invalid type \"$type\".")
    }
    # Return the result.
    return $TypeTable->{$type}->default();
}

=head3 LoadTables

    my $stats = $erdb->LoadTables($directoryName, $rebuild);

This method will load the database tables from a directory. The tables must
already have been created in the database. (This can be done by calling
L</CreateTables>.) The caller passes in a directory name; all of the relations
to be loaded must have a file in the directory with the same name as the
relation with a suffix of C<.dtx>. Each file must be a tab-delimited table of
encoded field values. Each line of the file will be loaded as a row of the
target relation table.

=over 4

=item directoryName

Name of the directory containing the relation files to be loaded.

=item rebuild

TRUE if the tables should be dropped and rebuilt, else FALSE.

=item RETURN

Returns a L</Stats> object describing the number of records read and a list of
the error messages.

=back

=cut

sub LoadTables {
    # Get the parameters.
    my ($self, $directoryName, $rebuild) = @_;
    # Start the timer.
    my $startTime = gettimeofday;
    # Clean any trailing slash from the directory name.
    $directoryName =~ s!/\\$!!;
    # Declare the return variable.
    my $retVal = Stats->new();
    # Get the relation names.
    my @relNames = $self->GetTableNames();
    for my $relationName (@relNames) {
        # Try to load this relation.
        my $result = $self->_LoadRelation($directoryName, $relationName,
                                          $rebuild);
        # Accumulate the statistics.
        $retVal->Accumulate($result);
    }
    # Add the duration of the load to the statistical object.
    $retVal->Add('duration', gettimeofday - $startTime);
    # Return the accumulated statistics.
    return $retVal;
}

=head3 CreateTables

    $erdb->CreateTables();

This method creates the tables for the database from the metadata structure
loaded by the constructor. It is expected this function will only be used on
rare occasions, when the user needs to start with an empty database. Otherwise,
the L</LoadTables> method can be used by itself with the truncate flag turned
on.

=cut

sub CreateTables {
    # Get the parameters.
    my ($self) = @_;
    # Get the relation names.
    my @relNames = $self->GetTableNames();
    # Loop through the relations.
    for my $relationName (@relNames) {
        # Create a table for this relation.
        $self->CreateTable($relationName);
    }
}

=head3 CreateTable

    $erdb->CreateTable($tableName, %options);

Create the table for a relation and optionally create its indexes.

=over 4

=item relationName

Name of the relation (which will also be the table name).

=item options

A hash of options, including zero or more of the following.

=over 4

=item unindexed

If TRUE, no indexes will be created for the relation. If this option is
specified, L</CreateIndex> must be called later to bring the indexes
into existence.

=item estimate

If specified, the estimated maximum number of rows for the relation. This
information allows the creation of tables using storage engines that are
faster but require size estimates, such as MyISAM.

=item nodrop

If TRUE, the table will not be dropped before creation. This will cause an
error if the table already exists.

=back

=back

=cut

sub CreateTable {
    # Get the parameters.
    my ($self, $relationName, %options) = @_;
    # Get the database handle.
    my $dbh = $self->{_dbh};
    # Get the quote character.
    my $q = $self->q;
    # Determine whether or not the relation is primary.
    my $rootFlag = $self->_IsPrimary($relationName);
    # Create a list of the field data.
    my $fieldThing = $self->ComputeFieldString($relationName);
    # Insure the table is not already there.
    if (! $options{nodrop}) {
        $dbh->drop_table(tbl => $q . $relationName . $q);
    }
    # Create an estimate of the table size.
    my $estimation;
    if ($options{estimate}) {
        $estimation = [$self->EstimateRowSize($relationName), $options{estimate}];
    }
    # Create the table.
    $dbh->create_table(tbl => $q . $relationName . $q, flds => $fieldThing,
                       estimates => $estimation);
    # If we want to build the indexes, we do it here. Note that the full-text
    # search index will not be built until the table has been loaded.
    if (! $options{unindexed}) {
        $self->CreateIndexes($relationName);
    }
}

=head3 ComputeFieldString

    my $fieldString = $erdb->ComputeFieldString($relationName);

Return the comma-delimited field definition string for a relation. This can be plugged directly into an SQL
C<CREATE> statement.

=over 4

=item relationName

Name of the relation whose field definition string is desired.

=item RETURN

Returns a string listing SQL field definitions, in the proper order, separated by commas.

=back

=cut

sub ComputeFieldString {
    # Get the parameters.
    my ($self, $relationName) = @_;
    # Get the relation data.
    my $relationData = $self->FindRelation($relationName);
    # Create a list of the field data.
    my @fieldList;
    for my $fieldData (@{$relationData->{Fields}}) {
        # Assemble the field name and type.
        my $fieldString = $self->_FieldString($fieldData);
        # Push the result into the field list.
        push @fieldList, $fieldString;
    }
    # Convert the field list into a comma-delimited string.
    my $retVal = join(', ', @fieldList);
    return $retVal;
}

=head3 VerifyFields

    $erdb->VerifyFields($relName, \@fieldList);

Run through the list of proposed field values, insuring that all of them are
valid.

=over 4

=item relName

Name of the relation for which the specified fields are destined.

=item fieldList

Reference to a list, in order, of the fields to be put into the relation.

=back

=cut

sub VerifyFields {
    # Get the parameters.
    my ($self, $relName, $fieldList) = @_;
    # Initialize the return value.
    my $retVal = 0;
    # Get the relation definition.
    my $relData = $self->FindRelation($relName);
    # Get the list of field descriptors.
    my $fieldThings = $relData->{Fields};
    my $fieldCount = scalar @{$fieldThings};
    # Loop through the two lists.
    for (my $i = 0; $i < $fieldCount; $i++) {
        # Get the descriptor and type of the current field.
        my $fieldThing = $fieldThings->[$i];
        my $fieldType = $TypeTable->{$fieldThing->{type}};
        Confess("Undefined field type $fieldThing->{type} in position $i ($fieldThing->{name}) of $relName.") if (! defined $fieldType);
        # Validate it.
        my $message = $fieldType->validate($fieldList->[$i]);
        if ($message) {
            # It's invalid. Generate an error.
            Confess("Error in field $i ($fieldThing->{name}) of $relName: $message");
        }
    }
    # Return a 0 value, for backward compatibility.
    return 0;
}

=head3 DigestFields

    $erdb->DigestFields($relName, $fieldList);

Prepare the fields of a relation for output to a load file.

=over 4

=item relName

Name of the relation to which the fields belong.

=item fieldList

List of field contents to be loaded into the relation.

=back

=cut
#: Return Type ;
sub DigestFields {
    # Get the parameters.
    my ($self, $relName, $fieldList) = @_;
    # Get the relation definition.
    my $relData = $self->FindRelation($relName);
    # Get the list of field descriptors.
    my $fieldTypes = $relData->{Fields};
    my $fieldCount = scalar @{$fieldTypes};
    # Loop through the two lists.
    for (my $i = 0; $i < $fieldCount; $i++) {
        # Get the type of the current field.
        my $fieldType = $fieldTypes->[$i]->{type};
        # Encode the field value in place.
        $fieldList->[$i] = $TypeTable->{$fieldType}->encode($fieldList->[$i], 1);
    }
}

=head3 EncodeField

    my $coding = $erdb->EncodeField($fieldName, $value);

Convert the specified value to the proper format for storing in the
specified database field. The field name should be specified in the
standard I<object(field)> format, e.g. C<Feature(id)> for the C<id> field
of the C<Feature> table.

=over 4

=item fieldName

Name of the field, specified in as an object name with the field name
in parentheses.

=item value

Value to encode for placement in the field.

=item RETURN

Coded value ready to put in the database. In most cases, this will be
identical to the original input.

=back

=cut

sub EncodeField {
    # Get the parameters.
    my ($self, $fieldName, $value) = @_;
    # Find the field type.
    my $fieldSpec = $self->_FindField($fieldName);
    my $retVal = encode($fieldSpec->{type}, $value);
    # Return the result.
    return $retVal;
}

=head3 encode

    my $coding = ERDB::encode($type, $value);

Encode a value of the specified type for storage in the database or for
use as a query parameter. Encoding is automatic for all ERDB methods except
when loading a table from a user-supplied load file or when processing
the parameters for a query filter string. This method can be used in
those situations to remedy the lack.

=over 4

=item type

Name of the incoming value's data type.

=item value

Value to encode into a string.

=item RETURN

Returns the encoded value.

=back

=cut

sub encode {
    # Get the parameters.
    my ($type, $value) = @_;
    # Get the type definition.
    my $typeData = $TypeTable->{$type};
    # Complain if it doesn't exist.
    Confess("Invalid data type \"$type\" specified in encoding.") if ! defined $typeData;
    # Encode the value.
    my $retVal = $typeData->encode($value);
    # Return the result.
    return $retVal;
}

=head3 DecodeField

    my $value = $erdb->DecodeField($fieldName, $coding);

Convert the stored coding of the specified field to the proper format for
use by the client program. This is essentially the inverse of
L</EncodeField>.

=over 4

=item fieldName

Name of the field, specified as an object name with the field name
in parentheses.

=item coding

Coded data from the database.

=item RETURN

Returns the original form of the coded data.

=back

=cut

sub DecodeField {
    # Get the parameters.
    my ($self, $fieldName, $coding) = @_;
    # Declare the return variable.
    my $retVal = $coding;
    # Get the field type.
    my $fieldSpec = $self->_FindField($fieldName);
    my $type = $fieldSpec->{type};
    # Process according to the type.
    $retVal = $TypeTable->{$type}->decode($coding);
    # Return the result.
    return $retVal;
}


=head3 DigestKey

    my $digested = ERDB::DigestKey($longString);

Return the digested value of a string. The digested value is a fixed
length (22 characters) MD5 checksum. It can be used as a more convenient
version of a symbolic key.

=over 4

=item longString

String to digest.

=item RETURN

Digested value of the string.

=back

=cut

sub DigestKey {
    # Allow object-based calls for backward compatability.
    shift if UNIVERSAL::isa($_[0], __PACKAGE__);
    # Get the parameters.
    my ($keyValue) = @_;
    # Compute the digest.
    my $retVal = md5_base64($keyValue);
    # Return the result.
    return $retVal;
}

=head3 CreateIndexes

    $erdb->CreateIndexes($relationName);

Create the indexes for a relation. If a table is being loaded from a large
source file (as is the case in L</LoadTable>), it is sometimes best to create
the indexes after the load. If that is the case, then L</CreateTable> should be
called with the index flag set to FALSE, and this method used after the load to
create the indexes for the table.

=over 4

=item relationName

Name of the relation whose indexes are to be created.

=back

=cut

sub CreateIndexes {
    # Get the parameters.
    my ($self, $relationName) = @_;
    # Get the relation's descriptor.
    my $relationData = $self->FindRelation($relationName);
    # Get the database handle.
    my $dbh = $self->{_dbh};
    # Get the quote character.
    my $q = $self->q;
    # Now we need to create this relation's indexes. We do this by looping
    # through its index table.
    my $indexHash = $relationData->{Indexes};
    for my $indexName (keys %{$indexHash}) {
        $self->CreateIndex($relationName, $indexName);
    }
}

=head3 CreateIndex

    $erdb->CreateIndex($relationName, $indexName);

Create the index on the specified relation with the specified name.

=over 4

=item relationName

Name of the relation on which the index is to be created.

=item indexName

Name of the index in the relation's index set.

=back

=cut

sub CreateIndex {
    # Get the parameters.
    my ($self, $relationName, $indexName) = @_;
    # Get the index descriptor.
    my $relationData = $self->FindRelation($relationName);
    my $indexData = $relationData->{Indexes}{$indexName};
    # Get the DBKernel handle.
    my $dbh = $self->{_dbh};
    # Get the quote character.
    my $q = $self->q;
    # Get the index's field list.
    my @rawFields = @{$indexData->{IndexFields}};
    # Get a hash of the relation's field types.
    my %types = map { $_->{name} => $_->{type} } @{$relationData->{Fields}};
    # We need to check for partial-indexed fields so we can append a length limitation
    # for them. To do that, we need the relation's field list.
    my $relFields = $relationData->{Fields};
    for (my $i = 0; $i <= $#rawFields; $i++) {
        # Split the ordering suffix from the field name.
        my ($field, $suffix) = split(/\s+/, $rawFields[$i]);
        $suffix = "" if ! defined $suffix;
        # Get the field type.
        my $type = $types{$field};
        # Ask if it requires using prefix notation for the index.
        my $mod = $TypeTable->{$type}->indexMod();
        if (! defined($mod)) {
            Confess("Non-indexable type $type specified for index field in $relationName.");
        } elsif ($mod) {
            # Here we have an indexed field that requires a modification in order
            # to work. This means we need to insert it between the
            # field name and the ordering suffix. Note we make sure the
            # suffix is defined.
            $rawFields[$i] =  join(" ", $dbh->index_mod($q . $field . $q, $mod), $suffix);
        } else {
            # Here we have a normal field, so we quote it.
            $rawFields[$i] = join(" ", $q . $field . $q, $suffix);
        }
    }
    my @fieldList = _FixNames(@rawFields);
    my $flds = join(', ', @fieldList);
    # Get the index's uniqueness flag.
    my $unique = ($indexData->{primary} ? 'primary' : ($indexData->{unique} ? 'unique' : undef));
    # Compute the name to use. The primary index is called PRIMARY, but we need to give it a different
    # name in the create statement.
    my $actualName = ($indexData->{primary} ? "idxP$relationName" : $indexName);
    # Create the index.
    my $rv = $dbh->create_index(idx => "$q$actualName$q", tbl => "$q$relationName$q",
                                flds => $flds, kind => $unique);
    if (! $rv) {
        Confess("Error creating index $indexName for $relationName using ($flds): " .
                $dbh->error_message());
    }
}


=head3 SetTestEnvironment

    $erdb->SetTestEnvironment();

Denote that this is a test environment. Certain performance-enhancing
features may be disabled in a test environment.

=cut

sub SetTestEnvironment {
    # Get the parameters.
    my ($self) = @_;
    # Tell the database we're in test mode.
    $self->{_dbh}->test_mode();
}

=head3 dbName

    my $dbName = $erdb->dbName();

Return the physical name of the database currently attached to this object.

=cut

sub dbName {
    # Get the parameters.
    my ($self) = @_;
    # We'll return the database name in here.
    my $retVal;
    # Get the connection string.
    my $connect = $self->{_dbh}->{_connect};
    # Extract the database name.
    if ($connect =~ /dbname\=([^;])/) {
        $retVal = $1;
    }
    # Return the result.
    return $retVal;
}


=head2 Database Update Methods

=head3 BeginTran

    $erdb->BeginTran();

Start a database transaction.

=cut

sub BeginTran {
    my ($self) = @_;
    $self->{_dbh}->begin_tran();

}

=head3 CommitTran

    $erdb->CommitTran();

Commit an active database transaction.

=cut

sub CommitTran {
    my ($self) = @_;
    $self->{_dbh}->commit_tran();
}

=head3 RollbackTran

    $erdb->RollbackTran();

Roll back an active database transaction.

=cut

sub RollbackTran {
    my ($self) = @_;
    $self->{_dbh}->roll_tran();
}

=head3 UpdateField

    my $count = $erdb->UpdateField($fieldName, $oldValue, $newValue, $filter, $parms);

Update all occurrences of a specific field value to a new value. The number of
rows changed will be returned.

=over 4

=item fieldName

Name of the field in L</Standard Field Name Format>.

=item oldValue

Value to be modified. All occurrences of this value in the named field will be
replaced by the new value.

=item newValue

New value to be substituted for the old value when it's found.

=item filter

A standard ERDB filter clause. See L</Filter Clause>. The filter will be applied before
any substitutions take place. Note that the filter clause in this case must only
specify fields in the table containing fields.

=item parms

Reference to a list of parameter values in the filter. See L</Parameter List>.

=item RETURN

Returns the number of rows modified.

=back

=cut

sub UpdateField {
    # Get the parameters.
    my ($self, $fieldName, $oldValue, $newValue, $filter, $parms) = @_;
    # Get the object and field names from the field name parameter.
    my ($objectName, $realFieldName) = ERDB::ParseFieldName($fieldName);
    # Add the old value to the filter. Note we allow the possibility that no
    # filter was specified.
    my $realFilter = "$fieldName = ?";
    if ($filter) {
        $realFilter .= " AND $filter";
    }
    # Format the query filter.
    my $sqlHelper = ERDB::Helpers::SQLBuilder->new($self, $objectName);
    my $suffix = $sqlHelper->SetFilterClause($realFilter);
    # Create the update statement. Note we need to get rid of the FROM clause
    # and the field list is a single name.
    $suffix =~ s/^FROM.+WHERE\s+//;
    my $fieldList = $sqlHelper->ComputeFieldList($fieldName);
    # Create the update statement.
    my $command = "UPDATE $fieldList SET $fieldList = ? WHERE $suffix";
    # Get the database handle.
    my $dbh = $self->{_dbh};
    # Add the old and new values to the parameter list. Note we allow the
    # possibility that there are no user-supplied parameters.
    my @params = ($newValue, $oldValue);
    if (defined $parms) {
        push @params, @{$parms};
    }
    # Execute the update.
    my $retVal = $dbh->SQL($command, 0, @params);
    # Make the funky zero a real zero.
    if ($retVal == 0) {
        $retVal = 0;
    }
    # Return the result.
    return $retVal;
}

=head3 InsertValue

    $erdb->InsertValue($entityID, $fieldName, $value);

This method will insert a new value into the database. The value must be one
associated with a secondary relation, since primary values cannot be inserted:
they occur exactly once. Secondary values, on the other hand, can be missing
or multiply-occurring.

=over 4

=item entityID

ID of the object that is to receive the new value.

=item fieldName

Field name for the new value in L</Standard Field Name Format>. This specifies
the entity name and the field name in a single string.

=item value

New value to be put in the field.

=back

=cut

sub InsertValue {
    # Get the parameters.
    my ($self, $entityID, $fieldName, $value) = @_;
    # Get the quote character.
    my $q = $self->q;
    # Parse the entity name and the real field name.
    my ($entityName, $fieldTitle) = ERDB::ParseFieldName($fieldName);
    if (! defined $entityName) {
        Confess("Invalid field name specification \"$fieldName\" in InsertValue call.");
    } else {
        # Insure we are in an entity.
        if (!$self->IsEntity($entityName)) {
            Confess("$entityName is not a valid entity.");
        } else {
            my $entityData = $self->{_metaData}->{Entities}->{$entityName};
            # Find the relation containing this field.
            my $fieldHash = $entityData->{Fields};
            if (! exists $fieldHash->{$fieldTitle}) {
                Confess("$fieldTitle not found in $entityName.");
            } else {
                my $relation = $fieldHash->{$fieldTitle}->{relation};
                if ($relation eq $entityName) {
                    Confess("Cannot do InsertValue on primary field $fieldTitle of $entityName.");
                } else {
                    # Now we can create an INSERT statement.
                    my $dbh = $self->{_dbh};
                    my $fixedName = _FixName($fieldTitle);
                    my $statement = "INSERT INTO $q$relation$q (id, $q$fixedName$q) VALUES(?, ?)";
                    # Execute the command.
                    my $codedValue = $self->EncodeField($fieldName, $value);
                    $dbh->SQL($statement, 0, $entityID, $codedValue);
                }
            }
        }
    }
}

=head3 InsertObject

    my $rows = $erdb->InsertObject($objectType, %fieldHash);

    or

    my $rows = $erdb->InsertObject($objectType, \%fieldHash, %options);

Insert an object into the database. The object is defined by a type name and
then a hash of field names to values. All field values should be
represented by scalars. (Note that for relationships, the primary relation is
the B<only> relation.) Field values for the other relations comprising the
entity are always list references. For example, the following line inserts an
inactive PEG feature named C<fig|188.1.peg.1> with aliases C<ZP_00210270.1> and
C<gi|46206278>.

    $erdb->InsertObject('Feature', id => 'fig|188.1.peg.1', active => 0,
                        feature-type => 'peg', alias => ['ZP_00210270.1',
                        'gi|46206278']);

The next statement inserts a C<HasProperty> relationship between feature
C<fig|158879.1.peg.1> and property C<4> with an evidence URL of
C<http://seedu.uchicago.edu/query.cgi?article_id=142>.

    $erdb->InsertObject('HasProperty', 'from-link' => 'fig|158879.1.peg.1',
                        'to-link' => 4,
                        evidence => 'http://seedu.uchicago.edu/query.cgi?article_id=142');


=over 4

=item newObjectType

Type name of the object to insert.

=item fieldHash

Hash of field names to values. The field names should be specified in
L</Standard Field Name Format>. The default object name is the name of the
object being inserted. The values will be encoded for storage by this method.
Note that this can be an inline hash (for backward compatibility) or a hash
reference.

=item options

Hash of insert options. The current list of options is

=over 8

=item ignore (deprecated)

If TRUE, then duplicate-record errors will be suppressed. If the record already exists, the insert
will not take place.

=item dup

If specified, then duplicate-record errors will be suppressed. If C<ignore> is specified, duplicate
records will be discarded. If C<replace> is specified, duplicate records will replace the previous
version.

=item encoded

If TRUE, the fields are presumed to be already encoded for loading.

=back

=item RETURN

Returns the number of rows inserted.

=back

=cut

sub InsertObject {
    # Get the parameters.
    my ($self, $newObjectType, $first, @leftOvers) = @_;
    # Denote that so far we have not inserted anything.
    my $retVal = 0;
    # Create the field hash.
    my ($fieldHash, $options);
    if (ref $first eq 'HASH') {
        $fieldHash = $first;
        $options = { @leftOvers }
    } else {
        $fieldHash = { $first, @leftOvers };
        $options = {}
    }
    # Get the database handle.
    my $dbh = $self->{_dbh};
    # Parse the field hash. We need to strip off the table names and
    # encode the values.
    my %fixedHash = $self->_SingleTableHash($fieldHash, $newObjectType, $options->{encoded});
    # Get the relation descriptor.
    my $relationData = $self->FindRelation($newObjectType);
    # We'll need a list of the fields being inserted, a list of the corresponding
    # values, and a list of fields the user forgot to specify.
    my @fieldNameList = ();
    my @valueList = ();
    my @missing = ();
    # Get the quote character.
    my $q = $self->q;
    # Loop through the fields in the relation.
    for my $fieldDescriptor (@{$relationData->{Fields}}) {
        # Get the field name and save it. Note we need to fix it up so the hyphens
        # are converted to underscores.
        my $fieldName = $fieldDescriptor->{name};
        my $fixedName = _FixName($fieldName);
        # Look for the named field in the incoming structure. As a courtesy to the
        # caller, we accept both the real field name or the fixed-up one.
        if (exists $fixedHash{$fieldName}) {
            # Here we found the field. There is a special case for the ID that
            # we have to check for.
            if (! defined $fixedHash{$fieldName} && $fieldName eq 'id') {
                # This is the special case. The ID is going to be computed at
                # insert time, so we skip it.
            } else {
                # Normal case. Stash it in both lists.
                push @valueList, $fixedHash{$fieldName};
                push @fieldNameList, "$q$fixedName$q";
            }
        } else {
            # Here the field is not present. Check for a default.
            my $default = $self->_Default($newObjectType, $fieldName);
            if (defined $default) {
                # Yes, we have a default. Push it into the two lists.
                push @valueList, $default;
                push @fieldNameList, "$q$fixedName$q";
            } else {
                # No, this field is officially missing.
                push @missing, $fieldName;
            }
        }
    }
    # Only proceed if there are no missing fields.
    if (@missing > 0) {
        Confess("Insert for $newObjectType failed due to missing fields: " .
            join(' ', @missing)) if T(1);
    } else {
        # Build the INSERT statement.
        my $command = "INSERT";
        if ($options->{ignore}) {
            $command = "INSERT IGNORE";
        } elsif ($options->{dup}) {
            if ($options->{dup} eq 'ignore') {
                $command = "INSERT IGNORE";
            } elsif ($options->{dup} eq 'replace') {
                $command = "REPLACE";
            }
        }
        my $statement = "$command INTO $q$newObjectType$q (" . join (', ', @fieldNameList) .
            ") VALUES (";
        # Create a marker list of the proper size and put it in the statement.
        my @markers = ();
        while (@markers < @fieldNameList) { push @markers, '?'; }
        $statement .= join(', ', @markers) . ")";
        # We have the insert statement, so prepare it.
        my $sth = $dbh->prepare_command($statement);
        # Execute the INSERT statement with the specified parameter list.
        $retVal = $sth->execute(@valueList);
        if (!$retVal) {
            my $errorString = $sth->errstr();
            Confess("Error inserting into $newObjectType: $errorString");
        } else {
            # Convert a true 0 to a false 0.
            $retVal = 0 if ($retVal < 1);
        }
    }
    # Did we successfully insert an entity?
    if ($self->IsEntity($newObjectType) && $retVal) {
        # Yes. Check for secondary fields.
        my %fieldTuples = $self->GetSecondaryFields($newObjectType);
        # Loop through them, inserting their values (if any);
        for my $field (keys %fieldTuples) {
            # Get the value.
            my $values = $fieldHash->{$field};
            # Only proceed if it IS there.
            if (defined $values) {
                # Insure we have a list reference.
                if (ref $values ne 'ARRAY') {
                    $values = [$values];
                }
                # Loop through the values, inserting them.
                for my $value (@$values) {
                    $self->InsertValue($fieldHash->{id}, "$newObjectType($field)", $value);
                    $retVal++;
                }
            }
        }
    }
    # Return the number of rows inserted.
    return $retVal;
}

=head3 UpdateEntity

    $erdb->UpdateEntity($entityName, $id, %fields);

or

    my $ok = $erdb->UpdateEntity($entityName, $id, \%fields, $optional);

Update the values of an entity. This is an unprotected update, so it should only be
done if the database resides on a database server.

=over 4

=item entityName

Name of the entity to update. (This is the entity type.)

=item id

ID of the entity to update. If no entity exists with this ID, an error will be thrown.

=item fields

Hash mapping field names to their new values. All of the fields named
must be in the entity's primary relation, and they cannot any of them be the ID field.
Field names should be in the L</Standard Field Name Format>. The default object name in
this case is the entity name.

=item optional

If specified and TRUE, then the update is optional and will return TRUE if successful and FALSE
if the entity instance was not found. If this parameter is present, I<fields> must be a hash
reference and not a raw hash.

=back

=cut

sub UpdateEntity {
    # Get the parameters.
    my ($self, $entityName, $id, $first, @leftovers) = @_;
    # Get the quote character.
    my $q = $self->q;
    # Get the field hash and optional-update flag.
    my ($fields, $optional);
    if (ref $first eq 'HASH') {
        $fields = $first;
        $optional = $leftovers[0];
    } else {
        $fields = { $first, @leftovers };
    }
    # Fix up the field name hash.
    my @fieldList = keys %{$fields};
    # Verify that the fields exist.
    my $checker = $self->GetFieldTable($entityName);
    for my $field (@fieldList) {
        my $normalizedField = $field;
        $normalizedField =~ tr/_/-/;
        if ($normalizedField eq 'id') {
            Confess("Cannot update the ID field for entity $entityName.");
        } elsif ($checker->{$normalizedField}->{relation} ne $entityName) {
            Confess("Cannot find $field in primary relation of $entityName.");
        }
    }
    # Build the SQL statement.
    my @sets = ();
    my @valueList = ();
    for my $field (@fieldList) {
        push @sets, $q . _FixName($field) . $q . " = ?";
        my $value = $self->EncodeField("$entityName($field)", $fields->{$field});
        push @valueList, $value;
    }
    my $command = "UPDATE $q$entityName$q SET " . join(", ", @sets) . " WHERE id = ?";
    # Add the ID to the list of binding values.
    push @valueList, $id;
    # This will be the return value.
    my $retVal = 1;
    # Call SQL to do the work.
    my $rows = $self->{_dbh}->SQL($command, 0, @valueList);
    # Check for errors.
    if ($rows == 0) {
        if ($optional) {
            $retVal = 0;
        } else {
            Confess("Entity $id of type $entityName not found.");
        }
    }
    # Return the success indication.
    return $retVal;
}

=head3 Reconnect

    my $changeCount = $erdb->Reconnect($relName, $linkType, $oldID, $newID);

Move a relationship so it points to a new entity instance. All instances that reference
a specified ID will be updated to specify a new ID.

=over 4

=item relName

Name of the relationship to update.

=item linkType

C<from> to update the from-link. C<to> to update the to-link.

=item oldID

Old ID value to be changed.

=item new ID

New ID value to be substituted for the old one.

=item RETURN

Returns the number of rows updated.

=back

=cut

sub Reconnect {
    # Get the parameters.
    my ($self, $relName, $linkType, $oldID, $newID) = @_;
    # Get the database handle.
    my $dbh = $self->{_dbh};
    # Get the quote character.
    my $q = $self->q;
    # Compute the link name.
    my $linkName = $linkType . "_link";
    # Create the update statement.
    my $stmt = "UPDATE $q$relName$q SET $linkName = ? WHERE $linkName = ?";
    # Apply the update.
    my $retVal = $dbh->SQL($stmt, 0, $newID, $oldID);
    # Return the number of rows changed.
    return $retVal;
}

=head3 MoveEntity

    my $stats = $erdb->MoveEntity($entityName, $oldID, $newID);

Transfer all relationship records pointing to a specified entity instance so they
point to a different entity instance. This requires calling L</Reconnect> on all
the relationships that connect to the entity.

=over 4

=item entityName

Name of the relevant entity type.

=item oldID

ID of the obsolete entity instance. All relationship records containing this ID will be
changed.

=item newID

ID of the new entity instance. The relationship records containing the old ID will have
this ID substituted for it.

=item RETURN

Returns a L<Stats> object describing the updates.

=back

=cut

sub MoveEntity {
    # Get the parameters.
    my ($self, $entityName, $oldID, $newID) = @_;
    # Create the statistics object.
    my $retVal = Stats->new();
    # Find the entity's connecting relationships.
    my ($froms, $tos) = $self->GetConnectingRelationshipData($entityName);
    # Process the relationship directions.
    my %dirHash = (from => $froms, to => $tos);
    for my $dir (keys %dirHash) {
        # Reconnect the relationships in this direction.
        for my $relName (keys %{$dirHash{$dir}}) {
            my $changes = $self->Reconnect($relName, $dir, $oldID, $newID);
            $retVal->Add("$dir-$relName" => $changes);
        }
    }
    # Return the statistics.
    return $retVal;
}

=head3 Delete

    my $stats = $erdb->Delete($entityName, $objectID, %options);

Delete an entity instance from the database. The instance is deleted along with
all entity and relationship instances dependent on it. The definition of
I<dependence> is recursive.

An object is always dependent on itself. An object is dependent if it is a
1-to-many or many-to-many relationship connected to a dependent entity or if it
is the "to" entity connected to a 1-to-many dependent relationship.

The idea here is to delete an entity and everything related to it. Because this
is so dangerous, and option is provided to simply trace the resulting delete
calls so you can verify the action before performing the delete.

=over 4

=item entityName

Name of the entity type for the instance being deleted.

=item objectID

ID of the entity instance to be deleted.

=item options

A hash detailing the options for this delete operation.

=item RETURN

Returns a statistics object indicating how many records of each particular table were
deleted.

=back

The permissible options for this method are as follows.

=over 4

=item keepRoot

If TRUE, then the entity instances will not be deleted, only the dependent
records.

=item onlyRoot

If TRUE, then the entity instance will be deleted, but none of the attached
data will be removed (the opposite of C<keepRoot>).

=back

=cut

sub Delete {
    # Get the parameters.
    my ($self, $entityName, $objectID, %options) = @_;
    # Declare the return variable.
    my $retVal = Stats->new();
    # Get the quote character.
    my $q = $self->q;
    # Get the crossings table.
    my $crossingTable = $self->{_metaData}{CrossingTable};
    # Encode the object ID.
    my $idParameter = $self->EncodeField("$entityName(id)", $objectID);
    # Get the DBKernel object.
    my $db = $self->{_dbh};
    # We're going to generate all the paths branching out from the starting
    # entity. One of the things we have to be careful about is preventing loops.
    # We'll use a hash to determine if we've hit a loop.
    my %alreadyFound = ($entityName => 1);
    # This next list will contain the paths to delete. It is actual a list of lists.
    # Each path is stored in the position determined by its length. We will process
    # them from longest to shortest.
    my @pathLists = ();
    # This final list is used to remember what work still needs to be done. We
    # push paths onto the list, then pop them off to extend the paths. We prime
    # it with the starting point. Note that we will work hard to insure that the
    # last item on a path in the to-do list is always an entity.
    my @todoList = ([$entityName]);
    while (@todoList) {
        # Get the current path tuple.
        my $current = pop @todoList;
        # Stack it as a deletion request.
        my $spLen = scalar @$current;
        push @{$pathLists[$spLen]}, $current;
        # Copy it into a list.
        my @stackedPath = @$current;
        # Pull off the last item on the path. It will always be an entity.
        my $myEntityName = pop @stackedPath;
        # Now we need to look for relationships connected to this entity. We skip
        # this if "onlyRoot" is specified.
        if (! $options{onlyRoot}) {
            # Get the crossings table for this entity.
            my $crossings = $crossingTable->{$myEntityName};
            # Find the relationship that got us here. We don't want to go back.
            my $reverseRel = '';
            if (scalar @stackedPath) {
                $reverseRel = $stackedPath[$#stackedPath];
            }
            # Loop through the crossings. They will all be relationships.
            for my $crossingRel (keys %$crossings) {
                # Get this relationship's descriptor.
                my $relData = $self->FindRelationship($crossingRel);
                # Are we backtracking?
                if ($reverseRel ne $relData->{obverse} && $reverseRel ne $relData->{converse}) {
                    # No. Form a new path for this crossing.
                    my @newPath = (@stackedPath, $myEntityName, $crossingRel);
                    my $newPathLen = scalar @newPath;
                    # Push it into the path lists.
                    push @{$pathLists[$newPathLen]}, \@newPath;
                    # Are we going in the from-direction and is this relationship
                    # 1-to-many and tight?
                    if ($relData->{obverse} eq $crossingRel && $relData->{arity} eq '1M'
                        && ! $relData->{loose}) {
                        # Yes. Check the entity on the other end.
                        my $target = $relData->{to};
                        if (! $alreadyFound{$target}) {
                            # It's new. Stack it for future processing.
                            push @todoList, [@newPath, $target];
                            $alreadyFound{$target} = 1;
                        }
                    }
                }
            }
        }
    }
    # Loop through the path lists in reverse order.
    while (scalar @pathLists) {
        my $pathListSet = pop @pathLists;
        if ($pathListSet) {
            for my $path (@$pathListSet) {
                # Set up for the delete.
                my $pathThing = ERDB::Helpers::ObjectPath->new($self, @$path);
                my ($target) = $pathThing->lastObject();
                # Execute the deletion.
                my $count = $pathThing->Delete("$entityName(id) = ?", [$idParameter]);
                # Accumulate the statistics for this delete. The only rows deleted
                # are from the target table, so we use its name to record the
                # statistic.
                $retVal->Add("delete-$target", $count);
            }
        }
    }
    # Return the result.
    return $retVal;
}

=head3 Disconnect

    my $count = $erdb->Disconnect($relationshipName, $originEntityName, $originEntityID);

Disconnect an entity instance from all the objects to which it is related via
a specific relationship. This will delete each relationship instance that
connects to the specified entity.

=over 4

=item relationshipName

Name of the relationship whose instances are to be deleted.

=item originEntityName

Name of the entity that is to be disconnected.

=item originEntityID

ID of the entity that is to be disconnected.

=item RETURN

Returns the number of rows deleted.

=back

=cut

sub Disconnect {
    # Get the parameters.
    my ($self, $relationshipName, $originEntityName, $originEntityID) = @_;
    # Initialize the return count.
    my $retVal = 0;
    # Get the quote character.
    my $q = $self->q;
    # Encode the entity ID.
    my $idParameter = $self->EncodeField("$originEntityName(id)", $originEntityID);
    # Get the relationship descriptor.
    my $structure = $self->_GetStructure($relationshipName);
    # Insure we have a relationship.
    if (! exists $structure->{from}) {
        Confess("$relationshipName is not a relationship in the database.");
    } else {
        # Get the database handle.
        my $dbh = $self->{_dbh};
        # We'll set this value to 1 if we find our entity.
        my $found = 0;
        # Loop through the ends of the relationship.
        for my $dir ('from', 'to') {
            if ($structure->{$dir} eq $originEntityName) {
                $found = 1;
                # Here we want to delete all relationship instances on this side of the
                # entity instance.
                # We do this delete in batches to keep it from dragging down the
                # server.
                my $limitClause = ($ERDBExtras::delete_limit ? "LIMIT $ERDBExtras::delete_limit" : "");
                my $done = 0;
                while (! $done) {
                    # Do the delete.
                    my $rows = $dbh->SQL("DELETE FROM $q$relationshipName$q WHERE ${dir}_link = ? $limitClause", 0, $idParameter);
                    $retVal += $rows;
                    # See if we're done. We're done if no rows were found or the delete is unlimited.
                    $done = ($rows == 0 || ! $limitClause);
                }
            }
        }
        # Insure we found the entity on at least one end.
        if (! $found) {
            Confess("Entity \"$originEntityName\" does not use $relationshipName.");
        }
        # Return the count.
        return $retVal;
    }
}

=head3 DeleteRow

    $erdb->DeleteRow($relationshipName, $fromLink, $toLink, \%values);

Delete a row from a relationship. In most cases, only the from-link and to-link are
needed; however, for relationships with intersection data values can be specified
for the other fields using a hash.

=over 4

=item relationshipName

Name of the relationship from which the row is to be deleted.

=item fromLink

ID of the entity instance in the From direction.

=item toLink

ID of the entity instance in the To direction.

=item values

Reference to a hash of other values to be used for filtering the delete.

=back

=cut

sub DeleteRow {
    # Get the parameters.
    my ($self, $relationshipName, $fromLink, $toLink, $values) = @_;
    # Get the quote character.
    my $q = $self->q;
    # Create a hash of all the filter information.
    my %filter = ('from-link' => $fromLink, 'to-link' => $toLink);
    if (defined $values) {
        for my $key (keys %{$values}) {
            $filter{$key} = $values->{$key};
        }
    }
    # Build an SQL statement out of the hash.
    my @filters = ();
    my @parms = ();
    for my $key (keys %filter) {
        my ($keyTable, $keyName) = ERDB::ParseFieldName($key, $relationshipName);
        push @filters, $q . _FixName($keyName) . $q . " = ?";
        push @parms, $self->EncodeField("$keyTable($keyName)", $filter{$key});
    }
    my $command = "DELETE FROM $q$relationshipName$q WHERE " .
                  join(" AND ", @filters);
    # Execute it.
    my $dbh = $self->{_dbh};
    $dbh->SQL($command, undef, @parms);
}

=head3 DeleteLike

    my $deleteCount = $erdb->DeleteLike($relName, $filter, \@parms);

Delete all the relationship rows that satisfy a particular filter condition.
Unlike a normal filter, only fields from the relationship itself can be used.

=over 4

=item relName

Name of the relationship whose records are to be deleted.

=item filter

A filter clause for the delete query. See L</Filter Clause>.

=item parms

Reference to a list of parameters for the filter clause. See L</Parameter List>.

=item RETURN

Returns a count of the number of rows deleted.

=back

=cut

sub DeleteLike {
    # Get the parameters.
    my ($self, $objectName, $filter, $parms) = @_;
    # Declare the return variable.
    my $retVal;
    # Insure the parms argument is an array reference if the caller left it off.
    if (! defined($parms)) {
        $parms = [];
    }
    # Insure we have a relationship. The main reason for this is if we delete an entity
    # instance we have to yank out a bunch of other stuff with it.
    if ($self->IsEntity($objectName)) {
        Confess("Cannot use DeleteLike on $objectName, because it is not a relationship.");
    } else {
        # Create the SQL command suffix to get the desierd records.
        my $sqlHelper = ERDB::Helpers::SQLBuilder->new($self, $objectName);
        my $suffix = $sqlHelper->SetFilterClause($filter);
        # Convert it to a DELETE command.
        my $command = "DELETE $suffix";
        # Execute the command.
        my $dbh = $self->{_dbh};
        my $result = $dbh->SQL($command, 0, @{$parms});
        # Check the results. Note we convert the "0D0" result to a real zero.
        # A failure causes an abnormal termination, so the caller isn't going to
        # worry about it.
        if (! defined $result) {
            Confess("Error deleting from $objectName: " . $dbh->errstr());
        } elsif ($result == 0) {
            $retVal = 0;
        } else {
            $retVal = $result;
        }
    }
    # Return the result count.
    return $retVal;
}

=head3 DeleteValue

    my $numDeleted = $erdb->DeleteValue($entityName, $id, $fieldName, $fieldValue);

Delete secondary field values from the database. This method can be used to
delete all values of a specified field for a particular entity instance, or only
a single value.

Secondary fields are stored in two-column relations separate from an entity's
primary table, and as a result a secondary field can legitimately have no value
or multiple values. Therefore, it makes sense to talk about deleting secondary
fields where it would not make sense for primary fields.

=over 4

=item id

ID of the entity instance to be processed. If the instance is not found, this
method will have no effect. If C<undef> is specified, all values for all of
the entity instances will be deleted.

=item fieldName

Name of the field whose values are to be deleted, in L</Standard Field Name Format>.

=item fieldValue (optional)

Value to be deleted. If not specified, then all values of the specified field
will be deleted for the entity instance. If specified, then only the values
which match this parameter will be deleted.

=item RETURN

Returns the number of rows deleted.

=back

=cut

sub DeleteValue {
    # Get the parameters.
    my ($self, $entityName, $id, $fieldName, $fieldValue) = @_;
    # Get the quote character.
    my $q = $self->q;
    # Declare the return value.
    my $retVal = 0;
    # We need to set up an SQL command to do the deletion. First, we
    # find the name of the field's relation.
    my $table = $self->GetFieldTable($entityName);
    # Now we need some data about this field.
    my $field = $table->{$fieldName};
    my $relation = $field->{relation};
    # Make sure this is a secondary field.
    if ($relation eq $entityName) {
        Confess("Cannot delete values of $fieldName for $entityName.");
    } else {
        # Set up the SQL command to delete all values.
        my $sql = "DELETE FROM $q$relation$q";
        # Build the filter.
        my @filters = ();
        my @parms = ();
        # Check for a filter by ID.
        if (defined $id) {
            push @filters, "id = ?";
            push @parms, $self->EncodeField("$entityName(id)", $id);
        }
        # Check for a filter by value.
        if (defined $fieldValue) {
            push @filters, $q . _FixName($fieldName) . $q . " = ?";
            push @parms, encode($field->{type}, $fieldValue);
        }
        # Append the filters to the command.
        if (@filters) {
            $sql .= " WHERE " . join(" AND ", @filters);
        }
        # Execute the command.
        my $dbh = $self->{_dbh};
        $retVal = $dbh->SQL($sql, 0, @parms);
    }
    # Return the result.
    return $retVal;
}


=head2 Virtual Methods

=head3 CleanKeywords

    my $cleanedString = $erdb->CleanKeywords($searchExpression);

Clean up a search expression or keyword list. This is a virtual method that may
be overridden by the subclass. The base-class method removes extra spaces
and converts everything to lower case.

=over 4

=item searchExpression

Search expression or keyword list to clean. Note that a search expression may
contain boolean operators which need to be preserved. This includes leading
minus signs.

=item RETURN

Cleaned expression or keyword list.

=back

=cut

sub CleanKeywords {
    # Get the parameters.
    my ($self, $searchExpression) = @_;
    # Lower-case the expression and copy it into the return variable. Note that we insure we
    # don't accidentally end up with an undefined value.
    my $retVal = lc($searchExpression || "");
    # Remove extra spaces.
    $retVal =~ s/\s+/ /g;
    $retVal =~ s/(^\s+)|(\s+$)//g;
    # Return the result.
    return $retVal;
}

=head3 PreferredName

    my $name = $erdb->PreferredName();

Return the variable name to use for this database when generating code. The default
is C<erdb>.

=cut

sub PreferredName {
    return 'erdb';
}

=head3 LoadDirectory

    my $dirName = $erdb->LoadDirectory();

Return the name of the directory in which load files are kept. The default is
the FIG temporary directory, which is a really bad choice, but it's always there.

=cut

sub LoadDirectory {
    # Get the parameters.
    my ($self) = @_;
    # Return the directory name.
    return $self->{loadDirectory} || $ERDBExtras::temp;
}

=head2 Internal Utility Methods

=head3 _FieldString

    my $fieldString = $erdb->_FieldString($descriptor);

Compute the definition string for a particular field from its descriptor
in the relation table.

=over 4

=item descriptor

Field descriptor containing the field's name and type.

=item RETURN

Returns the SQL declaration string for the field.

=back

=cut

sub _FieldString {
    # Get the parameters.
    my ($self, $descriptor) = @_;
    # Get the quote character.
    my $q = $self->q;
    # Get the fixed-up name.
    my $fieldName = _FixName($descriptor->{name});
    # Compute the SQL type.
    my $fieldType = $self->_TypeString($descriptor);
    # Check for nulls. We need to insure that the field is null-capable if it
    # specifies nulls and that the nullability flag is prepared for the
    # declaration.
    my $nullFlag = "NOT NULL";
    if ($descriptor->{null}) {
        $nullFlag = "";
        if (! $TypeTable->{$descriptor->{type}}->nullable()) {
            Confess("Invalid DBD: field \"$fieldName\" is null, but not of a nullable type.");
        }
    }
    # Assemble the result.
    my $retVal = "$q$fieldName$q $fieldType $nullFlag";
    # Return the result.
    return $retVal;
}

=head3 _TypeString

    my $typeString = $erdb->_TypeString($descriptor);

Determine the SQL type corresponding to a field from its descriptor in the
relation table.

=over 4

=item descriptor

Field descriptor containing the field's name and type.

=item RETURN

Returns the SQL type string for the field.

=back

=cut

sub _TypeString {
    # Get the parameters.
    my ($self, $descriptor) = @_;
    # Compute the SQL type.
    my $typeDescriptor = $TypeTable->{$descriptor->{type}};
    my $retVal = $typeDescriptor->sqlType($self->{_dbh});
    # Return it.
    return $retVal;
}

=head3 _Default

    my $defaultValue = $self->_Default($objectName, $fieldName);

Return the default value for the specified field in the specified object.
If no default value is specified, an undefined value will be returned.

=over 4

=item objectName

Name of the object containing the field.

=item fieldName

Name of the field whose default value is desired.

=item RETURN

Returns the default value for the specified field, or an undefined value if
no default is available.

=back

=cut

sub _Default {
    # Get the parameters.
    my ($self, $objectName, $fieldName) = @_;
    # Declare the return variable.
    my $retVal;
    # Get the field descriptor.
    my $fieldTable = $self->GetFieldTable($objectName);
    my $fieldData = $fieldTable->{$fieldName};
    # Check for a default value. The default value is already encoded,
    # so no conversion is required.
    if (exists $fieldData->{default}) {
        $retVal = $fieldData->{default};
    } else {
        # No default for the field, so get the default for the type.
        # This will be undefined if the type has no default, either.
        $retVal = TypeDefault($fieldData->{type});
    }
    # Return the result.
    return $retVal;
}


=head3 _SingleTableHash

    my %fixedHash = $self->_SingleTableHash($fieldHash, $objectName, $unchanged);

Convert a hash of field names in L</Standard Field Name Format> to field values
into a hash of simple field names to encoded values. This is a common
utility function performed by most update-related methods.

=over 4

=item fieldHash

A hash mapping field names to values. The field names must be in
L</Standard Field Name Format> and must all belong to the same table.

=item objectName

The default object name to be used when no object name is specified for
the field.

=item unchanged

If TRUE, the field values will not be encoded for storage. (It is presumed they already are.) The default is FALSE.

=item RETURN

Returns a hash of simple field names to encoded values for those fields.

=back

=cut

sub _SingleTableHash {
    # Get the parameters.
    my ($self, $fieldHash, $objectName, $unchanged) = @_;
    # Declare the return variable.
    my %retVal;
    # Loop through the fields.
    for my $key (keys %$fieldHash) {
        my $fieldData = $self->_FindField($key, $objectName);
        my $value = $fieldHash->{$key};
        if (! $unchanged) {
            $value = encode($fieldData->{type}, $value);
        }
        $retVal{$fieldData->{name}} = $value;
    }
    # Return the result.
    return %retVal;
}


=head3 _FindField

    my $fieldData = $erdb->_FindField($string, $defaultName);

Return the descriptor for the named field. If the field does not exist or
the name is invalid, an error will occur.

=over 4

=item string

Field name string to be parsed. See L</Standard Field Name Format>.

=item defaultName (optional)

Default object name to be used if the object name is not specified in the
input string.

=item RETURN

Returns the descriptor for the specified field.

=back

=cut

sub _FindField {
    # Get the parameters.
    my ($self, $string, $defaultName) = @_;
    # Declare the return variable.
    my $retVal;
    # Parse the string.
    my ($tableName, $fieldName) = ERDB::ParseFieldName($string, $defaultName);
    if (! defined $tableName) {
        # Here the field name string has an invalid format.
        Confess("Invalid field name specification \"$string\".");
    } else {
        # Find the structure for the specified object.
        $retVal = $self->_CheckField($tableName, $fieldName);
        if (! defined $retVal) {
            Confess("Field \"$fieldName\" not found in \"$tableName\".");
        }
    }
    # Return the result.
    return $retVal;
}

=head3 _CheckField

    my $descriptor = $erdb->_CheckField($objectName, $fieldName);

Return the descriptor for the specified field in the specified entity or
relationship, or an undefined value if the field does not exist.

=over 4

=item objectName

Name of the relevant entity or relationship. If the object does not exist,
an error will be thrown.

=item fieldName

Name of the relevant field.

=item RETURN

Returns the field descriptor from the metadata, or C<undef> if the field
does not exist.

=back

=cut

sub _CheckField {
    # Get the parameters.
    my ($self, $objectName, $fieldName) = @_;
    # Declare the return variable.
    my $retVal;
        # Find the structure for the specified object. This will fail
        # if the object name is invalid.
        my $objectData = $self->_GetStructure($objectName);
        # Look for the field.
        my $fields = $objectData->{Fields};
        if (exists $fields->{$fieldName}) {
            # We found it, so return the descriptor.
            $retVal = $fields->{$fieldName};
        }
    # Return the result.
    return $retVal;
}

=head3 _RelationMap

    my @relationMap = _RelationMap($mappedNameHashRef, $mappedNameListRef);

Create the relation map for an SQL query. The relation map is used by
L</ERDB::Object> to determine how to interpret the results of the query.

=over 4

=item mappedNameHashRef

Reference to a hash that maps object name aliases to real object names.

=item mappedNameListRef

Reference to a list of object name aliases in the order they appear in the
SELECT list.

=item RETURN

Returns a list of 3-tuples. Each tuple consists of an object name alias followed
by the actual name of that object and a flag that is TRUE if the alias is a converse.
This enables the L</ERDB::Object> to determine the order of the tables in the
query and which object name belongs to each object alias name. Most of the time
the object name and the alias name are the same; however, if an object occurs
multiple times in the object name list, the second and subsequent occurrences
may be given a numeric suffix to indicate it's a different instance. In
addition, some relationship names may be specified using their converse name.

=back

=cut

sub _RelationMap {
    # Get the parameters.
    my ($mappedNameHashRef, $mappedNameListRef) = @_;
    # Declare the return variable.
    my @retVal = ();
    # Build the map.
    for my $mappedName (@{$mappedNameListRef}) {
        push @retVal, [$mappedName, @{$mappedNameHashRef->{$mappedName}}];
    }
    # Return it.
    return @retVal;
}


=head3 _AnalyzeObjectName

    my ($tableName, $embedFlag) = $erdb->_AnalyzeObjectName($baseName);

This method looks at an object name (with the suffix removed) and
determines which table contains it and whether or not it is embedded.
This information is used to determine how to access the object when
forming queries.

=over 4

=item baseName

The relevant object name from an L<Object Name List>, without the numeric'
suffix.

=item RETURN

Returns a two-element list consisting of (0) the name of the table containing
the object and (1) a flag that is TRUE if the object is embedded and FALSE
otherwise.

=back

=cut

sub _AnalyzeObjectName {
    # Get the parameters.
    my ($self, $baseName) = @_;
    # Denote that so far it appears we are not embedded.
    my $embedFlag = 0;
    # Get the alias of the object name.
    my $tableName = $self->{_metaData}{AliasTable}{$baseName};
    if (! $tableName) {
        Confess("Unknown object name $baseName");
    } elsif ($tableName ne $baseName) {
        # Here we must have a relationship. Is it embedded?
        my $relThing = $self->FindRelationship($baseName);
        if ($relThing->{embedded}) {
            $embedFlag = 1;
        }
    }
    # Return the results.
    return ($tableName, $embedFlag);
}


=head3 _GetCrossing

    my $joinList = $erdb->_GetCrossing($table1, $table2);

Return the list of join instructions for crossing from one table to
another, or C<undef> if no crossing is possible.

=over 4

=item table1

Name of the table on which the crossing starts.

=item table2

Name of the table on which the crossing ends.

=item RETURN

Returns a reference to a list of join instructions. Each join instruction will be a 4-tuple containins a source table name,
a source field name, a target table name, and a target field name. Sometimes the referenced list will be empty, indicating
the two tables are the same and no join is required. If no crossing is possible, this method will return C<undef>.

=back

=cut

sub _GetCrossing {
    # Get the parameters.
    my ($self, $table1, $table2) = @_;
    # Get the crossing information. It's in a two-dimensional hash.
    my $retVal = $self->{_metaData}{CrossingTable}{$table1}{$table2};
    # Return the result.
    return $retVal;
}


=head3 _GetStatementHandle

    my $sth = $erdb->_GetStatementHandle($command, $params);

This method will prepare and execute an SQL query, returning the statement handle.
The main reason for doing this here is so that everybody who does SQL queries gets
the benefit of tracing.

=over 4

=item command

Command to prepare and execute.

=item params

Reference to a list of the values to be substituted in for the parameter marks.

=item RETURN

Returns a prepared and executed statement handle from which the caller can extract
results.

=back

=cut

sub _GetStatementHandle {
    # Get the parameters.
    my ($self, $command, $params) = @_;
    Confess("Invalid parameter list.") if (! defined($params) || ref($params) ne 'ARRAY');
    # Trace the query.
    # Get the database handle.
    my $dbh = $self->{_dbh};
    # Prepare the command.
    my $retVal = $dbh->prepare_command($command);
    # Execute it with the parameters bound in. This may require multiple retries.
    my $rv = $retVal->execute(@$params);
    # The number of retries will be counted in here.
    my $retries = 0;
    while (! $rv) {
        # Get the error message.
        my $msg = $dbh->ErrorMessage($retVal);
        # Is a retry worthwhile?
        if ($retries >= $ERDBExtras::query_retries) {
            # No, we've tried too many times.
            Confess($msg);
        } elsif ($msg =~ /^DBServer Error/) {
            # Yes. Wait, then try reconnecting.
            sleep($ERDBExtras::sleep_time);
            $dbh->Reconnect();
            # Try executing the statement again.
            $retVal = $dbh->prepare_command($command);
            $rv = $retVal->execute(@$params);
            # Denote we've made another retry.
            $retries++;
        } else {
            # No. This error cannot be recovered by reconnecting.
            Confess($msg);
        }
    }
    # Return the statement handle.
    return $retVal;
}

=head3 _GetLoadStats

    my $stats = ERDB::_GetLoadStats();

Return a blank statistics object for use by the load methods.

=cut

sub _GetLoadStats{
    return Stats->new();
}

=head3 _DumpRelation

    my $count = $erdb->_DumpRelation($outputDirectory, $relationName);

Dump the specified relation to the specified output file in tab-delimited format.

=over 4

=item outputDirectory

Directory to contain the output file.

=item relationName

Name of the relation to dump.

=item RETURN

Returns the number of records dumped.

=back

=cut

sub _DumpRelation {
    # Get the parameters.
    my ($self, $outputDirectory, $relationName) = @_;
    # Declare the return variable.
    my $retVal = 0;
    # Open the output file.
    my $fileName = "$outputDirectory/$relationName.dtx";
    open(DTXOUT, ">$fileName") || Confess("Could not open dump file $fileName: $!");
    # Create a query for the specified relation.
    my $dbh = $self->{_dbh};
    my $query = $dbh->prepare_command("SELECT * FROM $relationName");
    # Execute the query.
    $query->execute() || Confess("SELECT error dumping $relationName.");
    # Loop through the results.
    while (my @row = $query->fetchrow) {
        # Escape any tabs or new-lines in the row text, and convert NULLs.
        for my $field (@row) {
            if (! defined $field) {
                $field = "\\N";
            } else {
                $field =~ s/\n/\\n/g;
                $field =~ s/\t/\\t/g;
            }
        }
        # Tab-join the row and write it to the output file.
        my $rowText = join("\t", @row);
        print DTXOUT "$rowText\n";
        $retVal++;
    }
    # Close the output file.
    close DTXOUT;
    # Return the write count.
    return $retVal;
}

=head3 _GetStructure

    my $objectData = $self->_GetStructure($objectName);

Get the data structure for a specified entity or relationship.

=over 4

=item objectName

Name of the desired entity or relationship.

=item RETURN

The descriptor for the specified object.

=back

=cut

sub _GetStructure {
    # Get the parameters.
    my ($self, $objectName) = @_;
    # Get the metadata structure.
    my $metadata = $self->{_metaData};
    # Get the descriptor from the metadata.
    my $retVal = $metadata->{Entities}{$objectName};
    if (! $retVal) {
        my $obverse = $metadata->{ConverseTable}{$objectName} // $objectName;
        $retVal = $metadata->{Relationships}{$obverse};
        if (! $retVal) {
            Confess("Object $objectName not found in database.");
        }
    }
    # Return the descriptor.
    return $retVal;
}


=head3 _GetRelationTable

    my $relHash = $erdb->_GetRelationTable($objectName);

Get the list of relations for a specified entity or relationship.

=over 4

=item objectName

Name of the desired entity or relationship.

=item RETURN

A table containing the relations for the specified object.

=back

=cut

sub _GetRelationTable {
    # Get the parameters.
    my ($self, $objectName) = @_;
    # Get the descriptor from the metadata.
    my $objectData = $self->_GetStructure($objectName);
    # Return the object's relation list.
    return $objectData->{Relations};
}

=head3 _ValidateFieldNames

    $erdb->ValidateFieldNames($metadata);

Determine whether or not the field names in the specified metadata
structure are valid. If there is an error, this method will abort.

=over 4

=item metadata

Metadata structure loaded from the XML data definition.

=back

=cut

sub _ValidateFieldNames {
    # Get the object.
    my ($metadata) = @_;
    # Declare the return value. We assume success.
    my $retVal = 1;
    # Loop through the sections of the database definition.
    for my $section ('Entities', 'Relationships') {
        # Loop through the objects in this section.
        for my $object (values %{$metadata->{$section}}) {
            # Loop through the object's fields.
            for my $fieldName (keys %{$object->{Fields}}) {
                # If this field name is invalid, set the return value to zero
                # so we know we encountered an error.
                if (! ValidateFieldName($fieldName)) {
                    $retVal = 0;
                }
            }
        }
    }
    # If an error was found, fail.
    if ($retVal  == 0) {
        Confess("Errors found in field names.");
    }
}

=head3 _LoadRelation

    my $stats = $erdb->_LoadRelation($directoryName, $relationName, $rebuild);

Load a relation from the data in a tab-delimited disk file. The load will only
take place if a disk file with the same name as the relation exists in the
specified directory.

=over 4

=item dbh

DBKernel object for accessing the database.

=item directoryName

Name of the directory containing the tab-delimited data files.

=item relationName

Name of the relation to load.

=item rebuild

TRUE if the table should be dropped and re-created before loading.

=item RETURN

Returns a statistical object describing the number of records read and a list of
error messages.

=back

=cut

sub _LoadRelation {
    # Get the parameters.
    my ($self, $directoryName, $relationName, $rebuild) = @_;
    # Create the file name.
    my $fileName = "$directoryName/$relationName";
    # If the file doesn't exist, try adding the .dtx suffix.
    if (! -e $fileName) {
        $fileName .= ".dtx";
        if (! -e $fileName) {
            $fileName = "";
        }
    }
    # Create the return object.
    my $retVal = _GetLoadStats();
    # If a file exists to load the table, its name will be in $fileName. Otherwise, $fileName will
    # be a null string.
    if ($fileName ne "") {
        # Load the relation from the file.
        $retVal = $self->LoadTable($fileName, $relationName, truncate => $rebuild);
    } elsif ($rebuild) {
        # Here we are rebuilding, but no file exists, so we just re-create the table.
        $self->CreateTable($relationName);
    }
    # Return the statistics from the load.
    return $retVal;
}


=head3 _LoadMetaData

    my $metadata = ERDB::_LoadMetaData($self, $filename, $external);

This method loads the data describing this database from an XML file into a
metadata structure. The resulting structure is a set of nested hash tables
containing all the information needed to load or use the database. The schema
for the XML file is F<ERDatabase.xml>.

=over 4

=item self

Blessed ERDB object.

=item filename

Name of the file containing the database definition.

=item external (optional)

If TRUE, then the internal DBD stored in the database (if any) will be
bypassed. This option is usually used by the load-related command-line
utilities.

=item RETURN

Returns a structure describing the database.

=back

=cut

sub _LoadMetaData {
    # Get the parameters.
    my ($self, $filename, $external) = @_;
    # Declare the return variable.
    my $metadata;
    # Get the database handle.
    my $dbh = $self->{_dbh};
    # Check for an internal DBD.
    if (defined $dbh && ! $external) {
        # Check for a metadata table.
        if ($dbh->table_exists(METADATA_TABLE)) {
            # Check for an internal DBD.
            my $rv = $dbh->SQL("SELECT data FROM " . METADATA_TABLE . " WHERE id = ?",
                               0, "DBD");
            if ($rv && scalar @$rv > 0) {
                # Here we found something. The return value is a reference to a
                # list containing a 1-tuple.
                my $frozen = $rv->[0][0];
                ($metadata) = FreezeThaw::thaw($frozen);
            }
        }
    }
    # If we didn't get an internal DBD, read the external one.
    if (! defined $metadata) {
        # Slurp the XML file into a variable. Extensive use of options is used to
        # insure we get the exact structure we want.
        $metadata = ReadMetaXML($filename);
        # Before we go any farther, we need to validate the field and object names.
        # If an error is found, the method below will fail.
        _ValidateFieldNames($metadata);
        # This will map each converse to its base relationship name.
        my %converses;
        # Next we need to create a hash table for finding relations. The entities
        # and relationships are implemented as one or more database relations.
        my %masterRelationTable = ();
        # We also have a table for mapping alias names to object names. This is
        # useful when processing object name lists.
        my %aliasTable = ();
        # This table gives us instructions for crossing from one object to another.
        # For each pair of names that can appear next to each other, we have a 2-tuple
        # containing a field from the left object and a field from the right object.
        # If the two objects are the same, we have an empty string.
        my %crossings = ();
        # Get the entity and relationship lists.
        my $entityList = $metadata->{Entities};
        my $relationshipList = $metadata->{Relationships};
        # Now we need to find the embedded relationships. For each entity, this hash
        # will list its embedded relationships.
        my %embeds;
        for my $relationshipName (keys %$relationshipList) {
            my $relData = $relationshipList->{$relationshipName};
            # Is thie relationship embedded?
            if ($relData->{embedded}) {
                # Yes. Add it to the to-entity's list.
                push @{$embeds{$relData->{to}}}, $relationshipName;
            }
        }
        # Loop through the entities.
        for my $entityName (keys %{$entityList}) {
            my $entityStructure = $entityList->{$entityName};
            #
            # The first step is to fill in all the entity's missing values. For
            # C<Field> elements, the relation name must be added where it is not
            # specified. For relationships, the B<from-link> and B<to-link> fields
            # must be inserted, and for entities an B<id> field must be added to
            # each relation. Finally, each field will have a C<PrettySort> attribute
            # added that can be used to pull the implicit fields to the top when
            # displaying the field documentation and a realName attribute that tells
            # field's name in the SQL database.
            #
            # Fix up this entity.
            _FixupFields($entityStructure, $entityName);
            # Add the ID field.
            _AddField($entityStructure, 'id', { type => $entityStructure->{keyType},
                                                name => 'id',
                                                relation => $entityName,
                                                realName => 'id',
                                                Notes => { content => "Unique identifier for this \[b\]$entityName\[/b\]." },
                                                PrettySort => 0});
            # Now we need to add the special fields for the embedded relationships. Such fields
            # will all have names of the form <relationshipName>_<fieldName>. Since underscores
            # are not legal in field names, this will not cause a conflict.
            my $embedList = $embeds{$entityName} // [];
            for my $embeddedRelationship (@$embedList) {
                # Get the relationship descriptor.
                my $relData = $relationshipList->{$embeddedRelationship};
                # Fix it up.
                _FixupFields($relData, $entityName, $embeddedRelationship);
                # Add its from- and to-link fields.
                _AddFromToFields($relData, $entityList, $entityName);
                # Get the relationship fields.
                my $relFields = $relData->{Fields};
                # Fix the real names on the from- and to-links.
                my $fromName = join("_", $embeddedRelationship, 'link');
                $relFields->{'from-link'}{realName} = $fromName;
                $relFields->{'to-link'}{realName} = 'id';
                # Add its crossings to the crossings table.
                my $fromEntity = $relData->{from};
                my $converse = $relData->{converse};
                $crossings{$fromEntity}{$embeddedRelationship} = ['id', $fromName];
                $crossings{$converse}{$fromEntity} = [$fromName, 'id'];
                $crossings{$embeddedRelationship}{$entityName} = '';
                $crossings{$entityName}{$converse} = '';
                # Copy the fields (except the to-link) to this entity and mark them imported.
                for my $fieldName (keys %$relFields) {
                    if ($fieldName ne 'to-link') {
                        my %fieldData = %{$relFields->{$fieldName}};
                        $fieldData{imported} = 1;
                        my $myFieldName = $fieldData{realName};
                        _AddField($entityStructure, $myFieldName, \%fieldData);
                    }
                }
                # Add the from-index as an index on this entity.
                my $newIndex = $relData->{FromIndex};
                if (! $newIndex) {
                    $newIndex = { IndexFields => [], Notes => { content =>
                        "This index implements the \[b\]\[link #$embeddedRelationship\]$embeddedRelationship\[/link\]\[/b\] relationship."
                    }};
                } else {
                    # Now we have to map the relationship field names to their real names
                    # in the entity.
                    for my $indexField (@{$newIndex->{IndexFields}}) {
                        my $oldName = $indexField->{name};
                        $indexField->{name} = $relFields->{$oldName}{realName};
                    }
                }
                # The from-link field has to be added at the beginning and the ID at the end.
                unshift @{$newIndex->{IndexFields}}, { name => $fromName, order => 'ascending' };
                push @{$newIndex->{IndexFields}}, { name => 'id', order => 'ascending' };
                # Add the index to our index list.
                push @{$entityStructure->{Indexes}}, $newIndex;
                # Store the relationship and its converse in the alias table.
                $aliasTable{$embeddedRelationship} = $entityName;
                $aliasTable{$converse} = $entityName;
                # Store the converse in the converse table.
                $converses{$converse} = $embeddedRelationship;
                $relData->{obverse} = $embeddedRelationship;
            }
            # Store the entity in the alias table.
            $aliasTable{$entityName} = $entityName;
            #
            # The current field list enables us to quickly find the relation
            # containing a particular field. We also need a list that tells us the
            # fields in each relation. We do this by creating a Relations structure
            # in the entity structure and collating the fields into it based on
            # their C<relation> property. There is one tricky bit, which is that
            # every relation has to have the C<id> field in it. Note also that the
            # field list is put into a C<Fields> member of the relation's structure
            # so that it looks more like the entity and relationship structures.
            #
            # First we need to create the relations list.
            my $relationTable = { };
            # Loop through the fields. We use a list of field names to prevent a problem with
            # the hash table cursor losing its place during the loop.
            my $fieldList = $entityStructure->{Fields};
            my @fieldNames = keys %{$fieldList};
            for my $fieldName (@fieldNames) {
                my $fieldData = $fieldList->{$fieldName};
                # Get the current field's relation name.
                my $relationName = $fieldData->{relation};
                # Insure the relation exists.
                if (!exists $relationTable->{$relationName}) {
                    $relationTable->{$relationName} = { Fields => { } };
                }
                # Add the field to the relation's field structure.
                $relationTable->{$relationName}->{Fields}->{$fieldName} = $fieldData;
            }
            # Now that we've organized all our fields by relation name we need to do
            # some serious housekeeping. We must add the C<id> field to every
            # relation, convert each relation to a list of fields, and add a pointer
            # to the parent entity. First, we need  the ID field itself.
            my $idField = $fieldList->{id};
            # Loop through the relations.
            for my $relationName (keys %{$relationTable}) {
                my $relation = $relationTable->{$relationName};
                # Point this relation to its parent entity.
                $relation->{owner} = $entityName;
                # Get the relation's field list.
                my $relationFieldList = $relation->{Fields};
                # Add the ID field to it. If the field's already there, it will not make any
                # difference.
                $relationFieldList->{id} = $idField;
                # Convert the field set from a hash into a list using the pretty-sort number.
                $relation->{Fields} = _ReOrderRelationTable($relationFieldList);
                # Add the relation to the master table.
                $masterRelationTable{$relationName} = $relation;
            }
            # The indexes come next. The primary relation will have a unique-keyed
            # index based on the ID field. The other relations must have at least
            # one index that begins with the ID field. In addition, the metadata may
            # require alternate indexes. We do those alternate indexes first. To
            # begin, we need to get the entity's field list and index list.
            my $indexList = $entityStructure->{Indexes};
            # Loop through the indexes.
            for my $indexData (@{$indexList}) {
                # We need to find this index's fields. All of them should belong to
                # the same relation. The ID field is an exception, since it's in all
                # relations.
                my $relationName = '0';
                for my $fieldDescriptor (@{$indexData->{IndexFields}}) {
                    # Get this field's name.
                    my $fieldName = $fieldDescriptor->{name};
                    # Only proceed if it is NOT the ID field.
                    if ($fieldName ne 'id') {
                        # Insure the field name is valid.
                        my $fieldThing = $fieldList->{$fieldName};
                        if (! defined $fieldThing) {
                            Confess("Invalid index: field $fieldName does not belong to $entityName.");
                        } else {
                            # Find the relation containing the current index field.
                            my $thisName = $fieldThing->{relation};
                            if ($relationName eq '0') {
                                # Here we're looking at the first field, so we save its
                                # relation name.
                                $relationName = $thisName;
                            } elsif ($relationName ne $thisName) {
                                # Here we have a field mismatch.
                                Confess("Mixed index: field $fieldName does not belong to relation $relationName.");
                            }
                        }
                    }
                }
                # Now $relationName is the name of the relation that contains this
                # index. Add the index structure to the relation.
                push @{$relationTable->{$relationName}->{Indexes}}, $indexData;
            }
            # Now each index has been put in a relation. We need to add the primary
            # index for the primary relation.
            push @{$relationTable->{$entityName}->{Indexes}},
                { IndexFields => [ {name => 'id', order => 'ascending'} ], primary => 1,
                  Notes => { content => "Primary index for $entityName." }
                };
            # The next step is to insure that each relation has at least one index
            # that begins with the ID field. After that, we convert each relation's
            # index list to an index table. We first need to loop through the
            # relations.
            for my $relationName (keys %{$relationTable}) {
                my $relation = $relationTable->{$relationName};
                # Get the relation's index list.
                my $indexList = $relation->{Indexes};
                # Insure this relation has an ID index.
                my $found = 0;
                for my $index (@{$indexList}) {
                    if ($index->{IndexFields}->[0]->{name} eq "id") {
                        $found = 1;
                    }
                }
                if ($found == 0) {
                    push @{$indexList}, { IndexFields => [ {name => 'id',
                                                            order => 'ascending'} ] };
                }
                # Attach all the indexes to the relation.
                _ProcessIndexes($indexList, $relation, $relationName);
            }
            # Finally, we add the relation structure to the entity.
            $entityStructure->{Relations} = $relationTable;
        }
        # Loop through the relationships. Relationships actually turn out to be much
        # simpler than entities. For one thing, there is only a single constituent
        # relation.
        for my $relationshipName (keys %{$relationshipList}) {
            my $relationshipStructure = $relationshipList->{$relationshipName};
            # Embedded relationships were already handled, so only process this
            # relationship if it is NOT embedded.
            if (! $relationshipStructure->{embedded}) {
                # Fix up this relationship.
                _FixupFields($relationshipStructure, $relationshipName);
                _AddFromToFields($relationshipStructure, $entityList, $relationshipName);
                # Create an index-free relation from the fields.
                my $thisRelation = { Fields => _ReOrderRelationTable($relationshipStructure->{Fields}),
                                     Indexes => { }, owner => $relationshipName };
                $relationshipStructure->{Relations} = { $relationshipName => $thisRelation };
                # Get the converse name.
                my $converse = $relationshipStructure->{converse};
                # Put the relationship in the alias table.
                $aliasTable{$relationshipName} = $relationshipName;
                $aliasTable{$converse} = $relationshipName;
                # Put the converse in the converse table.
                $converses{$converse} = $relationshipName;
                $relationshipStructure->{obverse} = $relationshipName;
                # Add the alternate indexes (if any). This MUST be done before the FROM
                # and TO indexes, because it erases the relation's index list.
                if (exists $relationshipStructure->{Indexes}) {
                    _ProcessIndexes($relationshipStructure->{Indexes}, $thisRelation, $relationshipName);
                }
                # Create the FROM and TO indexes.
                _CreateRelationshipIndex("From", $relationshipName, $relationshipStructure);
                _CreateRelationshipIndex("To", $relationshipName, $relationshipStructure);
                # Add the relation to the master table.
                $masterRelationTable{$relationshipName} = $thisRelation;
                # Compute the crossings.
                my $fromEntity = $relationshipStructure->{from};
                my $toEntity = $relationshipStructure->{to};
                $crossings{$fromEntity}{$relationshipName} = ['id', 'from_link'];
                $crossings{$converse}{$fromEntity} = ['from_link', 'id'];
                $crossings{$relationshipName}{$toEntity} = ['to_link', 'id'];
                $crossings{$toEntity}{$converse} = ['id', 'to_link'];
            }
        }
        # Now loop through the relationships, creating jump-crossings, that is, crossings that skip over intervening
        # entities. We can only do this because the entity between two relationships is unique. To extend
        # the crossings further, we would need to insure the paths are unambiguous.
        for my $relationshipName (keys %{$relationshipList}) {
            # Do the forward direction, then the converse.
            for my $relVersion ($relationshipName, $relationshipList->{$relationshipName}{converse}) {
                my @targets = keys %{$crossings{$relVersion}};
                for my $target (@targets) {
                    # Now we have an entity we can reach from this relationship. Get our half of the crossing.
                    my $crossList = $crossings{$relVersion}{$target};
                    for my $remote (keys %{$crossings{$target}}) {
                         my $remoteList = $crossings{$target}{$remote};
                         # We have four cases, depending on which of the relationships is embedded.
                         # Two of the cases have the same effect.
                         if ($crossList && $remoteList) {
                             # Both relationships are real.
                             $crossings{$relVersion}{$remote} = [$crossList->[0], $remoteList->[1]];
                         } elsif ($crossList) {
                             # Only the crossing is real.
                             $crossings{$relVersion}{$remote} = $crossList;
                         } else {
                             # Either the remote is real and we want to use it, or neither is
                             # real and we want to store a null string. Either way we just copy
                             # the remote.
                             $crossings{$relVersion}{$remote} = $remoteList;
                         }
                    }
                }
            }
        }
        # Now we loop through the entities, creating entity jumps. For each entity, we list the number of ways
        # to get to each other object. If there's only one way, we create a jump.
        my %jumpTable;
        for my $entity (keys %$entityList) {
            my %targets;
            for my $path (keys %{$crossings{$entity}}) {
                for my $target (keys %{$crossings{$path}}) {
                    push @{$targets{$target}}, $path;
                }
            }
            # Only keep jumps that are unambiguous.
            my @targets = keys %targets;
            for my $target (@targets) {
                if (scalar @{$targets{$target}} == 1) {
                    $targets{$target} = $targets{$target}[0];
                } else {
                    delete $targets{$target};
                }
            }
            # Now, if there is only one path from this entity to a particular target, the targets
            # hash will map to its name.
            $jumpTable{$entity} = \%targets;
        }
        # Now store the master relation table, crossing table, converse table, and alias table in the metadata structure.
        $metadata->{RelationTable} = \%masterRelationTable;
        $metadata->{AliasTable} = \%aliasTable;
        $metadata->{CrossingTable} = \%crossings;
        $metadata->{ConverseTable} = \%converses;
        $metadata->{JumpTable} = \%jumpTable;
    }
    # Return the metadata structure.
    return $metadata;
}

=head3 _CreateRelationshipIndex

    ERDB::_CreateRelationshipIndex($indexKey, $relationshipName, $relationshipStructure);

Create an index for a relationship's relation.

=over 4

=item indexKey

Type of index: either C<"From"> or C<"To">.

=item relationshipName

Name of the relationship.

=item relationshipStructure

Structure describing the relationship that the index will sort.

=back

=cut

sub _CreateRelationshipIndex {
    # Get the parameters.
    my ($indexKey, $relationshipName, $relationshipStructure) = @_;
    # Get the target relation.
    my $relationStructure = $relationshipStructure->{Relations}->{$relationshipName};
    # Create a descriptor for the link field that goes at the beginning of this
    # index.
    my $firstField = { name => lcfirst $indexKey . '-link', order => 'ascending' };
    # Get the target index descriptor.
    my $newIndex = $relationshipStructure->{$indexKey . "Index"};
    # Add the first field to the index's field list. Due to the craziness of
    # PERL, if the index descriptor does not exist, it will be created
    # automatically so we can add the field to it.
    unshift @{$newIndex->{IndexFields}}, $firstField;
    # If this is a one-to-many relationship, the "To" index is unique. The index
    # can also be forced unique by the user.
    if ($relationshipStructure->{arity} eq "1M" && $indexKey eq "To" ||
        $relationshipStructure->{unique}) {
        $newIndex->{unique} = 1;
    }
    # Add the index to the relation.
    _AddIndex("idx$indexKey$relationshipName", $relationStructure, $newIndex);
}

=head3 _ProcessIndexes

    ERDB::_ProcessIndexes($indexList, $relation);

Build the data structures for the specified indexes in the specified relation.

=over 4

=item indexList

Reference to a list of indexes. Each index is a hash reference containing an
optional C<Notes> value that describes the index and an C<IndexFields> value
that is a reference to a list of index field structures. An index field
structure, in turn, is a reference to a hash that contains a C<name> attribute
for the field name and an C<order> attribute that specifies either C<ascending>
or C<descending>. In this sense the index list encapsulates the XML C<Indexes>
structure in the database definition.

=item relation

The structure that describes the current relation. The new index descriptors
will be stored in the structure's C<Indexes> member. Any previous data in the
member will be lost.

=item relName

The name of the relation whose indexes are being processed.

=back

=cut

sub _ProcessIndexes {
    # Get the parameters.
    my ($indexList, $relation, $relName) = @_;
    # Now we need to convert the relation's index list to an index table. We
    # begin by creating an empty table in the relation structure.
    $relation->{Indexes} = { };
    # Loop through the indexes.
    my $count = 0;
    for my $index (@{$indexList}) {
        # We must Add this index to the index table. Compute the index name.
        my $indexName;
        if ($index->{primary}) {
            $indexName = 'PRIMARY';
        } else {
            $indexName = "idx$count$relName";
        }
        _AddIndex($indexName, $relation, $index);
        # Increment the counter so that the next index has a different name.
        $count++;
    }
}

=head3 _AddIndex

    ERDB::_AddIndex($indexName, $relationStructure);

Add an index to a relation structure.

This is a static method.

=over 4

=item indexName

Name to give to the new index.

=item relationStructure

Relation structure to which the new index should be added.

=item newIndex

New index to add.

=back

=cut

sub _AddIndex {
    # Get the parameters.
    my ($indexName, $relationStructure, $newIndex) = @_;
    # We want to re-do the index's field list. Instead of an object for each
    # field, we want a string consisting of the field name optionally followed
    # by the token DESC.
    my @fieldList = ( );
    for my $field (@{$newIndex->{IndexFields}}) {
        # Create a string containing the field name.
        my $fieldString = $field->{name};
        # Add the ordering token if needed.
        if ($field->{order} && $field->{order} eq "descending") {
            $fieldString .= " DESC";
        }
        # Push the result onto the field list.
        push @fieldList, $fieldString;
    }
    # Store the field list just created as the new index field list.
    $newIndex->{IndexFields} = \@fieldList;
    # Add the index to the relation's index list.
    $relationStructure->{Indexes}->{$indexName} = $newIndex;
}

=head3 _FixupFields

    ERDB::_FixupFields($structure, $defaultRelationName, $objectName);

This method fixes the field list for the metadata of an entity or relationship.
It will add the caller-specified relation name to fields that do not have a name,
the real name to all fields, and set the C<PrettySort> values.

=over 4

=item structure

Entity or relationship structure to be fixed up.

=item defaultRelationName

Default relation name to be added to the fields.

=item objectName

If specified, this is an embedded relationship. The objectName is the
relationship's original name, which is different from the default
relation name.

=back

=cut

sub _FixupFields {
    # Get the parameters.
    my ($structure, $defaultRelationName, $objectName) = @_;
    # Insure the structure has a field list.
    if (!exists $structure->{Fields}) {
        # Here it doesn't, so we create a new one.
        $structure->{Fields} = { };
    } else {
        # Loop through the fields.
        my $fieldStructures = $structure->{Fields};
        for my $fieldName (keys %{$fieldStructures}) {
            my $fieldData = $fieldStructures->{$fieldName};
            # Store the field name so we can find it when we're looking at a descriptor
            # without its key.
            $fieldData->{name} = $fieldName;
            # Get the field type.
            my $type = $fieldData->{type};
            # Validate it.
            if (! exists $TypeTable->{$type}) {
                Confess("Field $fieldName of $defaultRelationName has unknown type \"$type\".");
            }
            # Plug in a relation name if one is missing or this is an embedded relationship.
            if ($objectName || ! exists $fieldData->{relation}) {
                $fieldData->{relation} = $defaultRelationName;
            }
            # Add the PrettySortValue.
            $fieldData->{PrettySort} = $TypeTable->{$type}->prettySortValue();
            # Compute the real name. This consists of the field name in SQL format.
            # If this is an embedded relationship, the original object name is added to the field name.
            my $sqlName = _FixName($fieldName);
            if ($objectName) {
                $sqlName = join('_', $objectName, $sqlName);
            }
            $fieldData->{realName} = $sqlName;
        }
    }
}

=head3 _AddFromToFields

    ERDB::_AddFromToFields($relationshipStructure, $entityList, $relationshipName);

Add the from-link and to-link fields to a relationship's field hash.

=over 4

=item relationshipStructure

The relationship structure whose field list needs from- and to-links.

=item entityList

A reference to a hash of the entities in the DBD.

=item relationshipName

The name of the relation containing the fields.

=back

=cut

sub _AddFromToFields{
    # Get the parameters.
    my ($relationshipStructure, $entityList, $relationshipName) = @_;
    # Format a description for the FROM field.
    my $fromEntity = $relationshipStructure->{from};
    my $fromComment = "[b]id[/b] of the source [b][link #$fromEntity]$fromEntity\[/link][/b].";
    # Get the FROM entity's key type.
    my $fromType = $entityList->{$fromEntity}->{keyType};
    # Add the FROM field.
    _AddField($relationshipStructure, 'from-link', { type => $fromType,
                                                name => 'from-link',
                                                relation => $relationshipName,
                                                realName => 'from_link',
                                                Notes => { content => $fromComment },
                                                PrettySort => 1});
    # Format a description for the TO field.
    my $toEntity = $relationshipStructure->{to};
    my $toComment = "[b]id[/b] of the target [b][link #$toEntity]$toEntity\[/link][/b].";
    # Get the TO entity's key type.
    my $toType = $entityList->{$toEntity}->{keyType};
    # Add the TO field.
    _AddField($relationshipStructure, 'to-link', { type=> $toType,
                                              name => 'to-link',
                                              relation => $relationshipName,
                                              realName => 'to_link',
                                              Notes => { content => $toComment },
                                              PrettySort => 1});
}

=head3 _FixName

    my $fixedName = ERDB::_FixName($fieldName);

Fix the incoming field name so that it is a legal SQL column name.

=over 4

=item fieldName

Field name to fix.

=item RETURN

Returns the fixed-up field name.

=back

=cut

sub _FixName {
    # Get the parameter.
    my ($fieldName, $converse) = @_;
    # Replace its minus signs with underscores.
    $fieldName =~ s/-/_/g;
    # Return the result.
    return $fieldName;
}

=head3 _SQLFieldName

    my $sqlName = $erdb->_SQLFieldName($baseName, $fieldName);

Compute the real SQL name of the specified field. This method must handle
flipping from-link and to-link on a converse relationship, and it must
translate the field name to its real name.

=over 4

=item baseName

The name of the table containing the field.

=item fieldName

The actual field name itself.

=item RETURN

Returns the SQL name of the field, or C<undef> if the field does
not exist.

=back

=cut

sub _SQLFieldName {
    # Get the parameters.
    my ($self, $baseName, $fieldName) = @_;
    # Declare the return variable.
    my $retVal;
    # We'll compute the real field name in here.
    my $realName = $fieldName;
    # Allow the use of underscores for hyphens.
    $realName =~ tr/_/-/;
    # Is this a converse relationship?
    my $obverse = $self->{_metaData}{ConverseTable}{$baseName};
    if ($obverse) {
        # Yes. Do the from-to flipping.
        if ($fieldName eq 'from-link') {
            $realName = 'to-link';
        } elsif ($fieldName eq 'to-link') {
            $realName = 'from-link';
        }
        # Denote that the object we're looking for is the
        # obverse.
        $baseName = $obverse;
    }
    # Get the object's field table.
    my $fieldTable = $self->GetFieldTable($baseName);
    # Get the field descriptor.
    my $fieldThing = $fieldTable->{$realName};
    if ($fieldThing) {
        # We found the field, so return its real name.
        $retVal = $fieldThing->{realName};
    }
    # Return the result.
    return $retVal;
}

=head3 _FixNames

    my @fixedNames = ERDB::_FixNames(@fields);

Fix all the field names in a list. This is essentially a batch call to
L</_FixName>.

=over 4

=item fields

List of field names to fix.

=item RETURN

Returns a list of fixed-up versions of the incoming field names.

=back

=cut

sub _FixNames {
    # Create the result list.
    my @result = ( );
    # Loop through the incoming parameters.
    for my $field (@_) {
        push @result, _FixName($field);
    }
    # Return the result.
    return @result;
}

=head3 _AddField

    ERDB::_AddField($structure, $fieldName, $fieldData);

Add a field to a field list.

=over 4

=item structure

Structure (usually an entity or relationship) that is to contain the field.

=item fieldName

Name of the new field.

=item fieldData

Structure containing the data to put in the field.

=back

=cut

sub _AddField {
    # Get the parameters.
    my ($structure, $fieldName, $fieldData) = @_;
    # Create the field structure by copying the incoming data.
    my $fieldStructure = {%{$fieldData}};
    # Get a reference to the field list itself.
    my $fieldList = $structure->{Fields};
    # Add the field to the field list.
    $fieldList->{$fieldName} = $fieldStructure;
}

=head3 _ReOrderRelationTable

    my \@fieldList = ERDB::_ReOrderRelationTable(\%relationTable);

This method will take a relation table and re-sort it according to the implicit
ordering of the C<PrettySort> property. Instead of a hash based on field names,
it will return a list of fields. This requires creating a new hash that contains
the field name in the C<name> property but doesn't have the C<PrettySort>
property, and then inserting that new hash into the field list.

This is a static method.

=over 4

=item relationTable

Relation hash to be reformatted into a list.

=item RETURN

A list of field hashes.

=back

=cut

sub _ReOrderRelationTable {
    # Get the parameters.
    my ($relationTable) = @_;
    # Create the return list.
    my @resultList;
    # Rather than copy all the fields in a single pass, we make multiple passes
    # and only copy fields whose PrettySort value matches the current pass
    # number. This process continues until we process all the fields in the
    # relation.
    my $fieldsLeft = (values %{$relationTable});
    for (my $sortPass = 0; $fieldsLeft > 0; $sortPass++) {
        # Loop through the fields. Note that we lexically sort the fields. This
        # makes field name secondary to pretty-sort number in the final
        # ordering.
        for my $fieldName (sort keys %{$relationTable}) {
            # Get this field's data.
            my $fieldData = $relationTable->{$fieldName};
            # Verify the sort pass.
            if ($fieldData->{PrettySort} == $sortPass) {
                # Here we're in the correct pass. Denote we've found a field.
                $fieldsLeft--;
                # The next step is to create the field structure. This done by
                # copying all of the field elements except PrettySort and adding
                # the name.
                my %thisField;
                for my $property (keys %{$fieldData}) {
                    if ($property ne 'PrettySort') {
                        $thisField{$property} = $fieldData->{$property};
                    }
                }
                $thisField{name} = $fieldName;
                # Now we add this field to the end of the result list.
                push @resultList, \%thisField;
            }
        }
    }
    # Return a reference to the result list.
    return \@resultList;

}

=head3 _IsPrimary

    my $flag = $erdb->_IsPrimary($relationName);

Return TRUE if a specified relation is a primary relation, else FALSE. A
relation is primary if it has the same name as an entity or relationship.

=over 4

=item relationName

Name of the relevant relation.

=item RETURN

Returns TRUE for a primary relation, else FALSE.

=back

=cut

sub _IsPrimary {
    # Get the parameters.
    my ($self, $relationName) = @_;
    # Check for the relation in the entity table.
    my $entityTable = $self->{_metaData}{Entities};
    my $retVal = exists $entityTable->{$relationName};
    if (! $retVal) {
        # Check for it in the relationship table.
        my $relationshipTable = $self->{_metaData}{Relationships};
        $retVal = exists $relationshipTable->{$relationName};
    }
    # Return the determination indicator.
    return $retVal;
}


=head3 InternalizeDBD

    $erdb->InternalizeDBD();

Save the DBD metadata into the database so that it can be retrieved in the
future.

=cut

sub InternalizeDBD {
    # Get the parameters.
    my ($self) = @_;
    # Get the database handle.
    my $dbh = $self->{_dbh};
    # Insure we have a metadata table.
    if (! $dbh->table_exists(METADATA_TABLE)) {
        $dbh->create_table(tbl => METADATA_TABLE,
                           flds => 'id VARCHAR(20) NOT NULL PRIMARY KEY, data MEDIUMTEXT');
    }
    # Delete the current DBD record.
    $dbh->SQL("DELETE FROM " . METADATA_TABLE . " WHERE id = ?", 0, 'DBD');
    # Freeze the DBD metadata.
    my $frozen = FreezeThaw::freeze($self->{_metaData});
    # Store it in the database.
    $dbh->SQL("INSERT INTO " . METADATA_TABLE . " (id, data) VALUES (?, ?)", 0, 'DBD',
              $frozen);
}


=head2 Autocounter Support

=head3 RefreshIDTable

    $erdb->RefreshIDTable();

This method insures the ID table is up-to-date. It is dropped and recreated, and
its records are computed from the database content of the autocounter entities.

=cut

sub RefreshIDTable {
    # Get the parameters.
    my ($self) = @_;
    # Get the database handle.
    my $dbh = $self->{_dbh};
    # Drop the table if it exists.
    $dbh->drop_table(tbl => ID_TABLE);
    # Re-create the table.
    $dbh->create_table(tbl => ID_TABLE,
            flds => 'entity VARCHAR(128) NOT NULL PRIMARY KEY, next_id BIGINT');
    # Loop through the entity definitions.
    my $entityHash = $self->{_metaData}{Entities};
    for my $entity (keys %$entityHash) {
        # Is this an autocounter entity?
        if ($entityHash->{$entity}{autocounter}) {
            # Yes. Get its highest key.
            my ($maxID) = $self->GetFlat($entity, "ORDER BY $entity(id) DESC LIMIT 1", [], 'id');
            # Compute the next available key.
            my $nextID = ($maxID ? $maxID + 1 : 1);
            # Create the entity's ID record.
            $dbh->SQL("INSERT INTO " . ID_TABLE . " (entity, next_id) VALUES (?, ?)", 0,
                    $entity, $nextID);
        }
    }
}

=head3 AllocateIds

    my $nextID = $erdb->AllocateIds($entityName, $count);

Allocate one or more autocounter IDs for the specified entity. After calling this
method, the client may freely insert entity instances with ID numbers in the range
[$nextID, $nextID + $count - 1].

=over 4

=item entityName

Name of the entity for which IDs are to be allocated.

=item count

Number of IDs to allocate.

=item RETURN

Returns the next available ID for the named entity.

=back

=cut

sub AllocateIds {
    # Get the parameters.
    my ($self, $entityName, $count) = @_;
    # Get the database handle.
    my $dbh = $self->{_dbh};
    # Loop until we successfully find an ID.
    my $retVal;
    while (! defined $retVal) {
        # Get the next ID for the named entity.
        my $rv = $dbh->SQL("SELECT next_id FROM " . ID_TABLE . " WHERE entity = ?", 0, $entityName);
        # Extract the result record.
        if (! scalar @$rv) {
            Confess("$entityName is not an autocounter entity.");
        } else {
            my $nextID = $rv->[0][0];
            # Attempt to allocate the ID.
            my $success = $dbh->SQL("UPDATE " . ID_TABLE .
                   " SET next_id = ? WHERE entity = ? AND next_id = ?", 0,
                   $nextID + $count, $entityName, $nextID);
            # If we succeeded, return the first known ID.
            if ($success > 0) {
                $retVal = $nextID;
            }
        }
    }
    # Return the new ID allocated.
    return $retVal;
}


=head2 Internal Documentation-Related Methods

Several of these methods refer to a wiki or a wiki rendering object.
There is no longer wiki support; however, the L<ERDB::PDocPage>
uses this code to render HTML by supporting wiki-like operations.

=head3 _FindObject

    my $objectData = $erdb->_FindObject($list => $name);

Return the structural descriptor of the specified object (entity,
relationship, or shape), or an undefined value if the object does not
exist.

=over 4

=item list

Name of the list containing the desired type of object (C<Entities>,
C<Relationships>, or C<Shapes>).

=item name

Name of the desired object.

=item RETURN

Returns the object descriptor if found, or C<undef> if the object does
not exist or is not of the proper type.

=back

=cut

sub _FindObject {
    # Get the parameters.
    my ($self, $list, $name) = @_;
    # Declare the return variable.
    my $retVal;
    # If the object exists, return its descriptor.
    my $thingHash = $self->{_metaData}{$list};
    if (exists $thingHash->{$name}) {
        $retVal = $thingHash->{$name};
    }
    # Return the result.
    return $retVal;
}

=head3 ObjectNotes

    my @noteParagraphs = ERDB::ObjectNotes($objectData, $wiki);

Return a list of the notes and asides for an entity or relationship in
Wiki format.

=over 4

=item objectData

The metadata for the desired entity or relationship.

=item wiki

Wiki object used to render text.

=item RETURN

Returns a list of text paragraphs in Wiki markup form.

=back

=cut

sub ObjectNotes {
    # Get the parameters.
    my ($objectData, $wiki) = @_;
    # Declare the return variable.
    my @retVal;
    # Loop through the types of notes.
    for my $noteType (qw(Notes Asides)) {
        my $text = $objectData->{$noteType};
        if ($text) {
            push @retVal, _WikiNote($text->{content}, $wiki);
        }
    }
    # Return the result.
    return @retVal;
}

=head3 _WikiNote

    my $wikiText = ERDB::_WikiNote($dataString, $wiki);

Convert a note or comment to Wiki text by replacing some bulletin-board codes
with HTML. The codes supported are C<[b]> for B<bold>, C<[i]> for I<italics>,
C<[link]> for links, C<[list]> for bullet lists. and C<[p]> for a new paragraph.
All the codes are closed by slash-codes. So, for example, C<[b]Feature[/b]>
displays the string C<Feature> in boldface.

=over 4

=item dataString

String to convert to Wiki text.

=item wiki

Wiki object used to format the text.

=item RETURN

An Wiki text string derived from the input string.

=back

=cut

sub _WikiNote {
    # Get the parameter.
    my ($dataString, $wiki) = @_;
    # HTML-escape the text.
    my $retVal = CGI::escapeHTML($dataString);
    # Substitute the italic code.
    $retVal =~ s#\[i\](.+?)\[/i\]#$wiki->Italic($1)#sge;
    # Substitute the bold code.
    $retVal =~ s#\[b\](.+?)\[/b\]#$wiki->Bold($1)#sge;
    # Substitute for the paragraph breaks.
    $retVal =~ s#\[p\](.+?)\[/p\]#$wiki->Para($1)#sge;
    # Now we do the links, which are complicated by the need to know two
    # things: the target URL and the text.
    $retVal =~ s#\[link\s+([^\]]+)\]([^\[]+)\[/link\]#$wiki->LinkMarkup($1, $2)#sge;
    # Finally, we have bullet lists.
    $retVal =~ s#\[list\](.+?)\[/list\]#$wiki->List(split /\[\*\]/, $1)#sge;
    # Return the result.
    return $retVal;
}

=head3 _ComputeRelationshipSentence

    my $text = ERDB::_ComputeRelationshipSentence($wiki, $relationshipName, $relationshipStructure, $dir);

The relationship sentence consists of the relationship name between the names of
the two related entities and an arity indicator.

=over 4

=item wiki

L<WikiTools> object for rendering links. If this parameter is undefined, no
link will be put in place.

=item relationshipName

Name of the relationship.

=item relationshipStructure

Relationship structure containing the relationship's description and properties.

=item dir (optional)

Starting point of the relationship: C<from> (default) or C<to>.

=item RETURN

Returns a string containing the entity names on either side of the relationship
name and an indicator of the arity.

=back

=cut

sub _ComputeRelationshipSentence {
    # Get the parameters.
    my ($wiki, $relationshipName, $relationshipStructure, $dir) = @_;
    # This will contain the first, second, and third pieces of the sentence.
    my @relWords;
    # Process according to the direction.
    if (! $dir || $dir eq 'from') {
        # Here we're going forward.
        @relWords = ($relationshipStructure->{from}, $relationshipName,
                     $relationshipStructure->{to});
    } else {
        # Here we're going backward.
        my $relName = $relationshipStructure->{converse};
        @relWords = ($relationshipStructure->{to}, $relName,
                     $relationshipStructure->{from});
    }
    # Now we need to set up the link. This is only necessary if the wiki object
    # is defined.
    if (defined $wiki) {
        $relWords[1] = $wiki->LinkMarkup("#$relationshipName", $relWords[1]);
    }
    # Compute the arity.
    my $arityCode = $relationshipStructure->{arity};
    push @relWords, "($ArityTable{$arityCode})";
    # Form the sentence.
    my $retVal = join(" ", @relWords) . ".";
    return $retVal;
}

=head3 _WikiObjectTable

    my $tableMarkup = _WikiObjectTable($name, $fieldStructure, $wiki);

Generate the field table for the named entity or relationship.

=over 4

=item name

Name of the object whose field table is being generated.

=item fieldStructure

Field structure for the object. This is a hash mapping field names to field
data.

=item wiki

L<WikiTools> object (or equivalent) for rendering HTML.

=item RETURN

Returns the markup for a table of field information.

=back

=cut

sub _WikiObjectTable {
    # Get the parameters.
    my ($name, $fieldStructure, $wiki) = @_;
    # Compute the table header row and data rows.
    my ($header, $rows) = ComputeFieldTable($wiki, $name, $fieldStructure);
    # Convert it to a table.
    my $retVal = $wiki->Table($header, @$rows);
    # Return the result.
    return $retVal;
}

1;
>>>>>>> 20ad5827
<|MERGE_RESOLUTION|>--- conflicted
+++ resolved
@@ -1,4 +1,3 @@
-<<<<<<< HEAD
 package ERDB;
 
     use strict;
@@ -7010,7018 +7009,4 @@
     return $retVal;
 }
 
-1;
-=======
-package ERDB;
-
-    use strict;
-    use base qw(Exporter);
-    use vars qw(@EXPORT_OK);
-    @EXPORT_OK = qw(encode);
-    use Tracer;
-    use Data::Dumper;
-    use XML::Simple;
-    use ERDB::Query;
-    use ERDB::Object;
-    use Stats;
-    use Time::HiRes qw(gettimeofday);
-    use Digest::MD5 qw(md5_base64);
-    use CGI qw(-nosticky);
-    use ERDB::Helpers::SQLBuilder;
-    use ERDB::Helpers::ObjectPath;
-    use ERDBExtras;
-    use FreezeThaw;
-
-=head1 Entity-Relationship Database Package
-
-=head2 Introduction
-
-The Entity-Relationship Database Package allows the client to create an
-easily-configurable database of Entities connected by Relationships. Each entity
-is represented by one or more relations in an underlying SQL database. Each
-relationship is represented by a single relation that connects two entities.
-Entities and relationships are collectively referred to in the documentation as
-I<objects>.
-
-Although this package is designed for general use, most examples are derived
-from the world of bioinformatics, which is where this technology was first
-deployed.
-
-Each entity has at least one relation, the I<primary relation>, that has the
-same name as the entity. The primary relation contains a field named C<id> that
-contains the unique identifier of each entity instance. An entity may have
-additional relations that contain fields which are optional or can occur more
-than once. For example, the C<Feature> entity has a B<feature-type> attribute
-that occurs exactly once for each feature. This attribute is implemented by a
-C<feature_type> column in the primary relation C<Feature>. In addition, however,
-a feature may have zero or more aliases. These are implemented using a
-C<FeatureAlias> relation that contains two fields-- the feature ID (C<id>) and
-the alias name (C<alias>). The C<Feature> entity also contains an optional
-virulence number. This is implemented as a separate relation C<FeatureVirulence>
-which contains an ID (C<id>) and a virulence number (C<virulence>). If the
-virulence of a feature I<ABC> is known to be 6, there will be one row in the
-C<FeatureVirulence> relation possessing the value I<ABC> as its ID and 6 as its
-virulence number. If the virulence of I<ABC> is not known, there will not be any
-rows for it in C<FeatureVirulence>.
-
-Entities are connected by binary relationships implemented using single
-relations possessing the same name as the relationship itself and that has an
-1-to-many (C<1M>) or many-to-many (C<MM>). Each relationship's relation contains
-a C<from-link> field that contains the ID of the source entity and a C<to-link>
-field that contains the ID of the target entity. The name of the relationship is
-generally a verb phrase with the source entity as the subject and the target
-entity as the object. So, for example, the B<ComesFrom> relationship connects
-the C<Genome> and C<Source> entities, and indicates that a particular source
-organization participated in the mapping of the genome. A source organization
-frequently participates in the mapping of many genomes, and many source
-organizations can cooperate in the mapping of a single genome, so this
-relationship has an arity of many-to-many (C<MM>). The relation that implements
-the C<ComesFrom> relationship is called C<ComesFrom> and contains two fields--
-C<from-link>, which contains a genome ID, and C<to-link>, which contains a
-source ID.
-
-A one-to-many relationship can be I<embedded> in the entity on the many side.
-So, for example, A genome contains many features but a feature is in only one
-genom. The C<IsOwnerOf> relationship from C<Genome> to C<Feature> can be
-stored as a field in the C<Feature> entity. The field C<IsOwnerOf(from-link)>
-is a new field in C<Feature>, and the field C<IsOwnerOf(to-link)> is actually
-the feature ID. Embedded relationships cannot have a C<ToIndex> or any other
-alternatate indexes.
-
-A relationship may itself have attributes. These attributes, known as
-I<intersection data attributes>, are implemented as additional fields in the
-relationship's relation. So, for example, the B<IsMadeUpOf> relationship
-connects the B<Contig> entity to the B<Sequence> entity, and is used to
-determine which sequences make up a contig. The relationship has as an attribute
-the B<start-position>, which indicates where in the contig that the sequence
-begins. This attribute is implemented as the C<start_position> field in the
-C<IsMadeUpOf> relation.
-
-The database itself is described by an XML file. In addition to all the data
-required to define the entities, relationships, and attributes, the schema
-provides space for notes describing the data and what it means and information
-about how to display a diagram of the database. These are used to create web
-pages describing the data.
-
-=head2 Data Types, Queries and Filtering
-
-=head3 Data Types
-
-The ERDB system supports many different data types. It is possible to
-configure additional user-defined types by adding PERL modules to the
-code. Each new type must be a subclass of L<ERDB::Type>. Standard
-types are listed in the compile-time STANDARD_TYPES constant. Custom
-types should be listed in the C<$ERDBExtras::customERDBtypes> variable
-of the configuration file. The variable must be a list reference
-containing the names of the ERDB::Type subclasses for the custom
-types.
-
-To get complete documentation of all the types, use
-the L</ShowDataTypes> method. The most common types are
-
-=over 4
-
-=item int
-
-Signed whole number with a range of roughly negative 2 billion to positive
-2 billion. Integers are stored in the database as a 32-bit binary number.
-
-=item string
-
-Variable-length string, up to around 250 characters. Strings are stored in
-the database as variable-length ASCII with some escaping.
-
-=item text
-
-Variable-length string, up to around 65000 characters. Text is stored in the
-database as variable-length ASCII with some escaping. Only the first 250
-characters can be indexed.
-
-=item float
-
-Double-precision floating-point number, ranging from roughly -10^-300
-to 10^-300, with around 14 significant digits. Floating-point numbers
-are stored in the database in IEEE 8-byte floating-point format.
-
-=item date
-
-Date/time value, in whole seconds. Dates are stored as a number of seconds
-from the beginning of the Unix epoch (January 1, 1970) in Universal
-Coordinated Time. This makes it identical to a date or time number in PERL,
-Unix, or Windows.
-
-=back
-
-All data fields are converted when stored or retrieved using the
-L</EncodeField> and L</DecodeField> methods. This allows us to store
-very exotic data values such as string lists, images, and PERL objects. The
-conversion is not, however, completely transparent because no conversion
-is performed on the parameter values for the various L</Get>-based queries.
-There is a good reason for this: you can specify general SQL expressions as
-filters, and it's extremely difficult for ERDB to determine the data type of
-a particular parameter. This topic is dealt with in more detail below.
-
-=head3 Standard Field Name Format
-
-There are several places in which field names are specified by the caller.
-The standard field name format is the name of the entity or relationship
-followed by the field name in parentheses. In some cases there a particular
-entity or relationship is considered the default. Fields in the default
-object can be specified as an unmodified field name. For example,
-
-    Feature(species-name)
-
-would specify the species name field for the C<Feature> entity. If the
-C<Feature> table were the default, it could be specified as
-
-    species-name
-
-without the object name.
-
-In some cases, the object name may not be the actual name of an object
-in the database. It could be an alias assigned by a query, or the converse
-name of a relationship. Alias names and converse names are generally
-specified in the object name list of a query method. The alias or converse
-name used in the query method will be carried over in all parameters to the
-method and any data value structures returned by the query. In most cases,
-once you decide on a name for something in a query, the name will stick for
-all data returned by the query.
-
-=head3 Queries
-
-Queries against the database are performed by variations of the L</Get> method.
-This method has four parameters: the I<object name list>, the I<filter clause>,
-the I<parameter list>, and an optional I<field list>. There is a certain complexity
-involved in queries that has evolved over a period of many years in which the needs
-of the applications were balanced against a need for simplicity. In most cases, you
-just list the objects used in the query, code a standard SQL filter clause with
-field names in the L</Standard Field Name Format>, and specify a list of
-parameters to plug in to the parameter marks. The use of the special field name
-format and the list of object names spare you the pain of writing a C<FROM>
-clause and worrying about joins. For example, here's a simple query to look up
-all Features for a particular genome.
-
-    my $query = $erdb->Get('Genome HasFeature Feature', 'Genome(id) = ?', [$genomeID]);
-
-For more complicated queries, see the rest of this section.
-
-=head4 Object Name List
-
-The I<object name list> specifies the names of the entities and relationships
-that participate in the query. This includes every object used to filter the
-query as well as every object from which data is expected. The ERDB engine will
-automatically generate the join clauses required to make the query work, which
-greatly simplifies the coding of the query. You can specify the object name
-list using a list reference or a space-delimited string. The following two
-calls are equivalent.
-
-    my $query = $erdb->Get(['Genome', 'UsesImage', 'Image'], $filter, \@parms);
-
-    my $query = $erdb->Get('Genome UsesImage Image', $filter, \@parms);
-
-If you specify a string, you have a few more options.
-
-=over 4
-
-=item *
-
-You can use the keyword C<AND> to start a new join chain with an object
-further back in the list.
-
-=item *
-
-You can specify an object name more than once. If it is intended to
-be a different instance of the same object, simply put a number at the
-end. Each distinct number indicates a distinct instance. The numbers
-must all be less than 100. (Numbers 100 and greater are reserved for
-internal use).
-
-=item *
-
-You can use the converse name of a relationship to make the object name list
-read more like regular English.
-
-=back
-
-These requirements do not come up very often, but they can make a big differance.
-
-For example, let us say you are looking for a feature that has a role in a
-particular subsystem and also belongs to a particular genome. You can't use
-
-    my $query = $erdb->Get(['Feature', 'HasRoleInSubsystem', 'Subsystem', 'HasFeature', 'Genome'], $filter, \@parms);
-
-because you don't want to join the C<HasFeature> table to the subsystem table.
-Instead, you use
-
-    my $query = $erdb->Get("Feature HasRoleInSubsystem Subsystem AND Feature HasFeature Genome", $filter, \@parms);
-
-Now consider a taxonomy hierarchy using the entity C<Class> and the
-relationship C<BelongsTo> and say you want to find all subclasses of a
-particular class. If you code
-
-    my $query = $erdb->Get("Class BelongsTo Class", 'Class(id) = ?', [$class])
-
-Then the query will only return the particular class, and only if it belongs
-to itself. The following query finds every class that belongs to a particular
-class.
-
-    my $query = $erdb->Get("Class BelongsTo Class2", 'Class2(id) = ?', [$class]);
-
-This query does the converse. It finds every class belonging to a particular class.
-
-    my $query = $erdb->Get("Class BelongsTo Class2", 'Class(id) = ?', [$class]);
-
-The difference is indicated by the field name used in the filter clause. Because
-the first occurrence of C<Class> is specified in the filter rather than the
-second occurrence (C<Class2>), the query is anchored on the from-side of the
-relationship.
-
-=head4 Filter Clause
-
-The filter clause is an SQL WHERE clause (without the WHERE) to be used to filter
-and sort the query. The WHERE clause can be parameterized with parameter markers
-(C<?>). Each field used in the WHERE clause must be specified in
-L</Standard Field Name Format>. Any parameters specified in the filter clause should
-be added to the parameter list as additional parameters. The fields in a filter
-clause can come from primary entity relations, relationship relations, or
-secondary entity relations; however, all of the entities and relationships
-involved must be included in the list of object names on the query. There is
-never a default object name for filter clause fields.
-
-The filter clause can also specify a sort order. To do this, simply follow
-the filter string with an ORDER BY clause. For example, the following filter
-string gets all genomes for a particular genus and sorts them by species name.
-
-    "Genome(genus) = ? ORDER BY Genome(species)"
-
-Note that the case is important. Only an uppercase "ORDER BY" with a single
-space will be processed. The idea is to make it less likely to find the verb by
-accident.
-
-The rules for field references in a sort order are the same as those for field
-references in the filter clause in general; however, unpredictable things may
-happen if a sort field is from an entity's secondary relation.
-
-Finally, you can limit the number of rows returned by adding a LIMIT clause. The
-LIMIT must be the last thing in the filter clause, and it contains only the word
-"LIMIT" followed by a positive number. So, for example
-
-    "Genome(genus) = ? ORDER BY Genome(species) LIMIT 10"
-
-will only return the first ten genomes for the specified genus. The ORDER BY
-clause is not required. For example, to just get the first 10 genomes in the
-B<Genome> table, you could use
-
-    "LIMIT 10"
-
-as your filter clause.
-
-=head4 Parameter List
-
-The parameter list is a reference to a list of parameter values. The parameter
-values are substituted for the parameter marks in the filter clause in strict
-left-to-right order.
-
-In the parameter list for a filter clause, you must be aware of the proper
-data types and perform any necessary conversions manually. This is not normally
-a problem. Most of the time, you only query against simple numeric or string
-fields, and you only need to convert a string if there's a possibility it has
-exotic characters like tabs or new-lines in it. Sometimes, however, this is not
-enough.
-
-When you are writing programs to query ERDB databases, you can call
-L</EncodeField> directly, specifying a field name in the
-L</Standard Field Name Format>. The value will be converted as if it
-was being stored into a field of the specified type. Alternatively, you
-can call L</encode>, specifying a data type name. Both of these techniques
-are shown in the example below.
-
-    my $query = $erdb->Get("Genome UsesImage Image",
-                           "Image(png) = ? AND Genome(description) = ?",
-                           [$erdb->EncodeFIeld('Image(png)', $myImage),
-                            ERDB::encode(text => $myDescription)]);
-
-You can export the L</encode> method if you expect to be doing this a lot
-and don't want to bother with the package name on the call.
-
-    use ERDB qw(encode);
-
-    # ... much later ...
-
-    my $query = $erdb->Get("Genome UsesImage Image",
-                           "Image(png) = ? AND Genome(description) = ?",
-                           [$erdb->EncodeField('Image(png)', $myImage),
-                            encode(text => $myDescription)]);
-
-=head2 XML Database Description
-
-=head3 Global Tags
-
-The entire database definition must be inside a B<Database> tag. The display
-name of the database is given by the text associated with the B<Title> tag. The
-display name is only used in the automated documentation. The entities and
-relationships are listed inside the B<Entities> and B<Relationships> tags,
-respectively. There is also a C<Shapes> tag that contains additional shapes to
-display on the database diagram, and an C<Issues> tag that describes general
-things that need to be remembered. These last two are completely optional.
-
-    <Database>
-        <Title>... display title here...</Title>
-        <Issues>
-            ... comments here ...
-        </Issues>
-        <Regions>
-            ... region definitions here ...
-        </Regions>
-        <Entities>
-            ... entity definitions here ...
-        </Entities>
-        <Relationships>
-            ... relationship definitions here ...
-        </Relationships>
-        <Shapes>
-           ... shape definitions here ...
-        </Shapes>
-    </Database>
-
-=head3 Notes and Asides
-
-Entities, relationships, shapes, indexes, and fields all allow text tags called
-B<Notes> and B<Asides>. Both these tags contain comments that appear when the
-database documentation is generated. In addition, the text inside the B<Notes>
-tag will be shown as a tooltip when mousing over the diagram.
-
-The following special codes allow a limited rich text capability in Notes and
-Asides.
-
-[b]...[/b]: Bold text
-
-[i]...[/i]: Italics
-
-[p]...[/p]: Paragraph
-
-[link I<href>]...[/link]: Hyperlink to the URL I<href>
-
-[list]...[*]...[*]...[/list]: Bullet list, with B<[*]> separating list elements.
-
-=head3 Fields
-
-Both entities and relationships have fields described by B<Field> tags. A
-B<Field> tag can have B<Notes> associated with it. The complete set of B<Field>
-tags for an object mus be inside B<Fields> tags.
-
-    <Entity ... >
-        <Fields>
-            ... Field tags ...
-        </Fields>
-    </Entity>
-
-The attributes for the B<Field> tag are as follows.
-
-=over 4
-
-=item name
-
-Name of the field. The field name should contain only letters, digits, and
-hyphens (C<->), and the first character should be a letter. Most underlying
-databases are case-insensitive with the respect to field names, so a best
-practice is to use lower-case letters only. Finally, the name
-C<search-relevance> has special meaning for full-text searches and should not be
-used as a field name.
-
-=item type
-
-Data type of the field.
-
-=item relation
-
-Name of the relation containing the field. This should only be specified for
-entity fields. The ERDB system does not support optional fields or
-multi-occurring fields in the primary relation of an entity. Instead, they are
-put into secondary relations. So, for example, in the C<Genome> entity, the
-C<group-name> field indicates a special grouping used to select a subset of the
-genomes. A given genome may not be in any groups or may be in multiple groups.
-Therefore, C<group-name> specifies a relation value. The relation name specified
-must be a valid table name. By convention, it is usually the entity name
-followed by a qualifying word (e.g. C<GenomeGroup>). In an entity, the fields
-without a relation attribute are said to belong to the I<primary relation>. This
-relation has the same name as the entity itself.
-
-=item special
-
-This attribute allows the subclass to assign special meaning for certain fields.
-The interpretation is up to the subclass itself. Currently, only entity fields
-can have this attribute.
-
-=item default
-
-This attribute specifies the default field value to be used while loading. The
-default value is used if no value is specified in an L</InsertObject> call or in
-the L<ERDBLoadGroup/Put> call that generates the load file. If no default is
-specified, then the field is required and must have a value specified in the
-call.
-
-The default value is specified as a string, so it must be in an encoded
-form.
-
-=item null
-
-If C<1>, this attribute indicates that the field can have a null value. The
-default is C<0>.
-
-=back
-
-=head3 Indexes
-
-An entity can have multiple alternate indexes associated with it. The fields in
-an index must all be from the same relation. The alternate indexes assist in
-searching on fields other than the entity ID. A relationship has at least two
-indexes-- a I<to-index> and a I<from-index> that order the results when crossing
-the relationship. For example, in the relationship C<HasContig> from C<Genome>
-to C<Contig>, the from-index would order the contigs of a ganome, and the
-to-index would order the genomes of a contig. In addition, it can have zero or
-more alternate indexes. A relationship's index can only specify fields in the
-relationship.
-
-The alternate indexes for an entity or relationship are listed inside the
-B<Indexes> tag. The from-index of a relationship is specified using the
-B<FromIndex> tag; the to-index is specified using the B<ToIndex> tag.
-
-Be aware of the fact that in some versions of MySQL, the maximum size of an
-index key is 1000 bytes. This means at most four normal-sized strings.
-
-The B<Index> tag has one optional attribute.
-
-=over 4
-
-=item unique
-
-If C<1>, then the index is unique. The default is C<0> (a non-unique index).
-
-=back
-
-Each index can contain a B<Notes> tag. In addition, it will have an
-B<IndexFields> tag containing the B<IndexField> tags. The B<IndexField>
-tags specify, in order, the fields used in the index. The attributes of an
-B<IndexField> tag are as follows.
-
-=over 4
-
-=item name
-
-Name of the field.
-
-=item order
-
-Sort order of the field-- C<ascending> or C<descending>.
-
-=back
-
-The B<FromIndex>, B<ToIndex> and B<Index> tags can have a B<unique> attribute.
-If specified, the index will be generated as a unique index. The B<ToIndex>
-for a one-to-many relationship is always unique.
-
-=head3 Regions
-
-A large database may be too big to fit comfortably on a single page. When this
-happens, you have the option of dividing the diagram into regions that are shown
-one at a time. When regions are present, a combo box will appear on the diagram
-allowing the user to select which region to show. Each entity, relationship, or
-shape can have multiple B<RegionInfo> tags describing how it should be displayed
-when a particular region is selected. The regions themselves are described by
-a B<Region> tag with a single attribute-- B<name>-- that indicates the region
-name. The tag can be empty, or can contain C<Notes> elements that provide useful
-documentation.
-
-=over 4
-
-=item name
-
-Name of the region.
-
-=back
-
-=head3 Diagram
-
-The diagram tag allows you to specify options for generating a diagram. If the
-tag is present, then it will be used to configure diagram display in the
-documentation widget (see L<ERDB::PDocPage>). the tag has the following
-attributes. It should not have any content; that is, it is not a container
-tag.
-
-=over 4
-
-=item width
-
-Width for the diagram, in pixels. The default is 750.
-
-=item height
-
-Height for the diagram, in pixels. The default is 800.
-
-=item ratio
-
-Ratio of shape height to width. The default is 0.62.
-
-=item size
-
-Width in pixels for each shape.
-
-=item nonoise
-
-If set to 1, there will be a white background instead of an NMPDR noise background.
-
-=item editable
-
-If set to 1, a dropdown box and buttons will appear that allow you to edit the diagram,
-download your changes, and make it pretty for printing.
-
-=item fontSize
-
-Maximum font size to use, in points. The default is 16.
-
-=item download
-
-URL of the CGI script that downloads the diagram XML to the user's computer. The XML text
-will be sent via the C<data> parameter and the default file name via the C<name>
-parameter.
-
-=item margin
-
-Margin between adjacent shapes, in pixels. The default is 10.
-
-=back
-
-=head3 DisplayInfo
-
-The B<DisplayInfo> tag is used to describe how an entity, relationship, or shape
-should be displayed when the XML file is used to generate an interactive
-diagram. A B<DisplayInfo> can have no elements, or it can have multiple
-B<Region> elements inside. The permissible attributes are as follows.
-
-=over 4
-
-=item link
-
-URL to which the user should be sent when clicking on the shape. For entities
-and relationships, this defaults to the most likely location for the object
-description in the generated documentation.
-
-=item theme
-
-The themes are C<black>, C<blue>, C<brown>, C<cyan>, C<gray>, C<green>,
-C<ivory>, C<navy>, C<purple>, C<red>, and C<violet>. These indicate the color to
-be used for the displayed object. The default is C<gray>.
-
-=item col
-
-The number of the column in which the object should be displayed. Fractional
-column numbers are legal, though it's best to round to a multiple of 0.5. Thus,
-a column of C<4.5> would be centered between columns 4 and 5.
-
-=item row
-
-The number of the row in which the object should be displayed. Fractional row
-numbers are allowed in the same manner as for columns.
-
-=item connected
-
-If C<1>, the object is visibly connected by lines to the other objects
-identified in the C<from> and C<to> attributes. This value is ignored for
-entities, which never have C<from> or C<to>.
-
-=item caption
-
-Caption to be displayed on the object. If omitted, it defaults to the object's
-name. You may use spaces and C<\n> codes to make the caption prettier.
-
-=item fixed
-
-If C<1>, then the C<row> and C<col> attributes are used to position the
-object, even if it has C<from> and C<to> attributes. Otherwise, the object is
-placed in the midpoint between the C<from> and C<to> shapes.
-
-=back
-
-=head3 RegionInfo
-
-For large diagrams, the B<DisplayInfo> tag may have one or more B<RegionInfo>
-elements inside, each belonging to one or more named regions. (The named regions
-are desribed by the B<Region> tag.) The diagrammer will create a drop-down box
-that can be used to choose which region should be displayed. Each region tag has
-a C<name> attribute indicating the region to which it belongs, plus any of the
-attributes allowed on the B<DisplayInfo> tag. The name indicates the name of a
-region in which the parent object should be displayed. The other attributes
-override the corresponding attributes in the B<DisplayInfo> parent. An object
-with no Region tags present will be displayed in all regions. There is a default
-region with no name that consists only of objects displayed in all regions. An
-object with no B<DisplayInfo> tag at all will not be displayed in any region.
-
-=head3 Object and Field Names
-
-By convention entity and relationship names use capital casing (e.g. C<Genome>
-or C<HasRegionsIn>. Most underlying databases, however, are aggressively
-case-insensitive with respect to relation names, converting them internally to
-all-upper case or all-lower case.
-
-If syntax or parsing errors occur when you try to load or use an ERDB database,
-the most likely reason is that one of your objects has an SQL reserved word as
-its name. The list of SQL reserved words keeps increasing; however, most are
-unlikely to show up as a noun or declarative verb phrase. The exceptions are
-C<Group>, C<User>, C<Table>, C<Index>, C<Object>, C<Date>, C<Number>, C<Update>,
-C<Time>, C<Percent>, C<Memo>, C<Order>, and C<Sum>. This problem can crop up in
-field names as well.
-
-Every entity has a field called C<id> that acts as its primary key. Every
-relationship has fields called C<from-link> and C<to-link> that contain copies
-of the relevant entity IDs. These are essentially ERDB's reserved words, and
-should not be used for user-defined field names.
-
-=head3 Issues
-
-Issues are comments displayed at the top of the database documentation. They
-have no effect on the database or the diagram. The C<Issue> tag is a text tag
-with no attributes.
-
-=head3 Entities
-
-An entity is described by the B<Entity> tag. The entity can contain B<Notes> and
-B<Asides>, an optional B<DisplayInfo> tag, an B<Indexes> tag containing one or
-more secondary indexes, and a B<Fields> tag containing one or more fields. The
-attributes of the B<Entity> tag are as follows.
-
-=over 4
-
-=item name
-
-Name of the entity. The entity name, by convention, uses capital casing (e.g.
-C<Genome> or C<GroupBlock>) and should be a noun or noun phrase.
-
-=item keyType
-
-Data type of the primary key. The primary key is always named C<id>.
-
-=item autocounter
-
-A value of C<1> means that the ID numbers must be requested from data in the
-system C<_id> table. The key must be of type C<counter>.
-
-=back
-
-=head3 Relationships
-
-A relationship is described by the B<Relationship> tag. Within a relationship,
-there can be B<DisplayInfo>, B<Notes> and B<Asides> tags, a B<Fields> tag
-containing the intersection data fields, a B<FromIndex> tag containing the
-index used to cross the relationship in the forward direction, a B<ToIndex> tag
-containing the index used to cross the relationship in reverse, and an
-C<Indexes> tag containing the alternate indexes.
-
-The B<Relationship> tag has the following attributes.
-
-=over 4
-
-=item name
-
-Name of the relationship. The relationship name, by convention, uses capital
-casing (e.g. C<ContainsRegionIn> or C<HasContig>), and should be a declarative
-verb phrase, designed to fit between the from-entity and the to-entity (e.g.
-Block C<ContainsRegionIn> Genome).
-
-=item from
-
-Name of the entity from which the relationship starts.
-
-=item to
-
-Name of the entity to which the relationship proceeds.
-
-=item arity
-
-Relationship type: C<1M> for one-to-many and C<MM> for many-to-many.
-
-=item converse
-
-A name to be used when travelling backward through the relationship. This
-value can be used in place of the real relationship name to make queries
-more readable.
-
-=item loose
-
-If TRUE (C<1>), then deletion of an entity instance on the B<from> side
-will NOT cause deletion of the connected entity instances on the B<to>
-side. All many-to-many relationships are automatically loose. A one-to-many
-relationship is generally not loose, but specifying this attribute can make
-it so.
-
-item embedded
-
-If TRUE (C<1>), the relationship is embedded in the entity described in the
-Cto> attribute. The relationship's C<from-link> and all its attributes are
-fields in the entity, while the entity's C<id> field serves as the relationship's
-C<to-link>. In this case, the relationship can only have a C<FromIndex>. It cannot
-have any alternate indexes.
-
-=back
-
-=head3 Shapes
-
-Shapes are objects drawn on the database diagram that do not physically exist
-in the database. Entities are always drawn as rectangles and relationships are
-always drawn as diamonds, but a shape can be either of those, an arrow, a
-bidirectional arrow, or an oval. The B<Shape> tag can contain B<Notes>,
-B<Asides>, and B<DisplayInfo> tags, and has the
-following attributes.
-
-=over 4
-
-=item type
-
-Type of shape: C<arrow> for an arrow, C<biarrow> for a bidirectional arrow,
-C<oval> for an ellipse, C<diamond> for a diamond, and C<rectangle> for a
-rectangle.
-
-=item from
-
-Object from which this object is oriented. If the shape is an arrow, it
-will point toward the from-object.
-
-=item to
-
-Object toward which this object is oriented. If the shape is an arrow, it
-will point away from the to-object.
-
-=item name
-
-Name of the shape. This is used by other shapes to identify it in C<from>
-and C<to> directives.
-
-=back
-
-=cut
-
-# GLOBALS
-
-# Table of information about our datatypes.
-my $TypeTable;
-
-my @StandardTypes = qw(Boolean Char Counter Date Float HashString Integer String Text);
-
-# Table translating arities into natural language.
-my %ArityTable = ( '1M' => 'one-to-many',
-                   'MM' => 'many-to-many'
-                 );
-
-# Options for XML input and output.
-
-my %XmlOptions = (GroupTags =>  { Relationships => 'Relationship',
-                                  Entities => 'Entity',
-                                  Fields => 'Field',
-                                  Indexes => 'Index',
-                                  IndexFields => 'IndexField',
-                                  Issues => 'Issue',
-                                  Regions => 'Region',
-                                  Shapes => 'Shape'
-                                },
-                  KeyAttr =>    { Relationship => 'name',
-                                  Entity => 'name',
-                                  Field => 'name',
-                                  Shape => 'name'
-                                },
-                  SuppressEmpty => 1,
-                 );
-
-my %XmlInOpts  = (
-                  ForceArray => [qw(Field Index Issues IndexField Relationship Entity Shape)],
-                  ForceContent => 1,
-                  NormalizeSpace => 2,
-                 );
-my %XmlOutOpts = (
-                  RootName => 'Database',
-                  XMLDecl => 1,
-                 );
-
-# Table for flipping between FROM and TO
-my %FromTo = (from => 'to', to => 'from');
-
-# Name of metadata table.
-use constant METADATA_TABLE => '_metadata';
-# Name of ID table.
-use constant ID_TABLE => '_ids';
-
-=head2 Special Methods
-
-=head3 new
-
-    my $database = ERDB->new($dbh, $metaFileName, %options);
-
-Create a new ERDB object.
-
-=over 4
-
-=item dbh
-
-L<DBKernel> database object for the target database.
-
-=item metaFileName
-
-Name of the XML file containing the metadata.
-
-=item options
-
-Hash of configuration options.
-
-=back
-
-The supported configuration options are as follows. Options not in this list
-will be presumed to be relevant to the subclass and will be ignored.
-
-=over 4
-
-=item demandDriven
-
-If TRUE, the database will be configured for a I<forward-only cursor>. Instead
-of caching the query results, the query results will be provided at the rate
-in which they are demanded by the client application. This is less stressful
-on memory and disk space, but means you cannot have more than one query active
-at the same time.
-
-=back
-
-=cut
-
-sub new {
-    # Get the parameters.
-    my ($class, $dbh, $metaFileName, %options) = @_;
-    # Insure we have a type table.
-    GetDataTypes();
-    # See if we want to use demand-driven flow control for queries.
-    if ($options{demandDriven}) {
-        $dbh->set_demand_driven(1);
-    }
-    # Get the quote character.
-    my $quote = "";
-    if (defined $dbh) {
-        $quote = $dbh->quote;
-    }
-    # Create the object.
-    my $self = { _dbh => $dbh,
-                 _metaFileName => $metaFileName,
-                 _quote => $quote
-               };
-    # Bless it.
-    bless $self, $class;
-    # Check for a load directory.
-    if ($options{loadDirectory}) {
-        $self->{loadDirectory} = $options{loadDirectory};
-    }
-    # Load the meta-data. (We must be blessed before doing this, because it
-    # involves a virtual method.)
-    $self->{_metaData} = _LoadMetaData($self, $metaFileName, $options{externalDBD});
-    # Return the object.
-    return $self;
-}
-
-=head3 GetDatabase
-
-    my $erdb = ERDB::GetDatabase($name, $dbd, %parms);
-
-Return an ERDB object for the named database. It is assumed that the
-database name is also the name of a class for connecting to it.
-
-=over 4
-
-=item name
-
-Name of the desired database.
-
-=item dbd
-
-Alternate DBD file to use when processing the database definition.
-
-=item parms
-
-Additional command-line parameters.
-
-=item RETURN
-
-Returns an ERDB object for the named database.
-
-=back
-
-=cut
-
-sub GetDatabase {
-    # Get the parameters.
-    my ($name, $dbd, %parms) = @_;
-    # Get access to the database's package.
-    require "$name.pm";
-    # Plug in the DBD parameter (if any).
-    if (defined $dbd) {
-        $parms{DBD} = $dbd;
-    }
-    # Construct the desired object.
-    my $retVal = eval("$name->new(%parms)");
-    # Fail if we didn't get it.
-    Confess("Error connecting to database \"$name\": $@") if $@;
-    # Return the result.
-    return $retVal;
-}
-
-=head3 ParseFieldName
-
-    my ($tableName, $fieldName) = ERDB::ParseFieldName($string, $defaultName);
-
-or
-
-    my $normalizedName = ERDB::ParseFieldName($string, $defaultName);
-
-
-Analyze a standard field name to separate the object name part from the
-field part.
-
-=over 4
-
-=item string
-
-Standard field name string to be parsed.
-
-=item defaultName (optional)
-
-Default object name to be used if the object name is not specified in the
-input string.
-
-=item RETURN
-
-In list context, returns the table name followed by the base field name. In
-scalar context, returns the field name in a normalized L</Standard Field Name Format>,
-with an object name present. If the parse fails, will return an undefined value.
-
-=back
-
-=cut
-
-sub ParseFieldName {
-    # Get the parameters.
-    my ($string, $defaultName) = @_;
-    # Declare the return values.
-    my ($tableName, $fieldName);
-    # Get a copy of the input string,
-    my $realString = $string;
-    # Parse the input string.
-    if ($realString =~ /^(\w+)\(([\w\-]+)\)$/) {
-        # It's a standard name. Return the pieces.
-        ($tableName, $fieldName) = ($1, $2);
-    } elsif ($realString =~ /^[\w\-]+$/ && defined $defaultName) {
-        # It's a plain name, and we have a default table name.
-        ($tableName, $fieldName) = ($defaultName, $realString);
-    }
-    # Return the results.
-    if (wantarray()) {
-        return ($tableName, $fieldName);
-    } elsif (! defined $tableName) {
-        return undef;
-    } else {
-        return "$tableName($fieldName)";
-    }
-}
-
-=head3 CountParameterMarks
-
-    my $count = ERDB::CountParameterMarks($filterString);
-
-Return the number of parameter marks in the specified filter string.
-
-=over 4
-
-=item filterString
-
-ERDB filter clause to examine.
-
-=item RETURN
-
-Returns the number of parameter marks in the specified filter clause.
-
-=back
-
-=cut
-
-sub CountParameterMarks {
-    # Get the parameters.
-    my ($filterString) = @_;
-    # Declare the return variable.
-    my $retVal = 0;
-    # Get a safety copy of the filter string.
-    my $filterCopy = $filterString;
-    # Remove all escaped quotes.
-    $filterCopy =~ s/\\'//g;
-    # Remove all quoted strings.
-    $filterCopy =~ s/'[^']*'//g;
-    # Count the question marks.
-    while ($filterCopy =~ /\?/g) {
-        $retVal++
-    }
-    # Return the result.
-    return $retVal;
-}
-
-
-=head2 Query Methods
-
-=head3 GetEntity
-
-    my $entityObject = $erdb->GetEntity($entityType, $ID);
-
-Return an object describing the entity instance with a specified ID.
-
-=over 4
-
-=item entityType
-
-Entity type name.
-
-=item ID
-
-ID of the desired entity.
-
-=item RETURN
-
-Returns a L<ERDB::Object> object representing the desired entity instance, or
-an undefined value if no instance is found with the specified key.
-
-=back
-
-=cut
-
-sub GetEntity {
-    # Get the parameters.
-    my ($self, $entityType, $ID) = @_;
-    # Encode the ID value.
-    my $coded = $self->EncodeField("$entityType(id)", $ID);
-    # Create a query.
-    my $query = $self->Get($entityType, "$entityType(id) = ?", [$coded]);
-    # Get the first (and only) object.
-    my $retVal = $query->Fetch();
-    # Return the result.
-    return $retVal;
-}
-
-=head3 GetChoices
-
-    my @values = $erdb->GetChoices($entityName, $fieldName);
-
-Return a list of all the values for the specified field that are represented in
-the specified entity.
-
-Note that if the field is not indexed, then this will be a very slow operation.
-
-=over 4
-
-=item entityName
-
-Name of an entity in the database.
-
-=item fieldName
-
-Name of a field belonging to the entity in L</Standard Field Name Format>.
-
-=item RETURN
-
-Returns a list of the distinct values for the specified field in the database.
-
-=back
-
-=cut
-
-sub GetChoices {
-    # Get the parameters.
-    my ($self, $entityName, $fieldName) = @_;
-    # Get the entity data structure.
-    my $entityData = $self->_GetStructure($entityName);
-    # Get the field descriptor.
-    my $fieldData = $self->_FindField($fieldName, $entityName);
-    # Get the name of the relation containing the field.
-    my $relation = $fieldData->{relation};
-    # Fix up the field name.
-    my $realName = _FixName($fieldData->{name});
-    # Get the field type.
-    my $type = $fieldData->{type};
-    # Get the database handle.
-    my $dbh = $self->{_dbh};
-    # Get the quote character.
-    my $q = $self->q;
-    # Query the database.
-    my $results = $dbh->SQL("SELECT DISTINCT $q$realName$q FROM $q$relation$q");
-    # Clean the results. They are stored as a list of lists,
-    # and we just want the one list. Also, we want to decode the values.
-    my @retVal = sort map { $TypeTable->{$type}->decode($_->[0]) } @{$results};
-    # Return the result.
-    return @retVal;
-}
-
-=head3 GetEntityValues
-
-    my @values = $erdb->GetEntityValues($entityType, $ID, \@fields);
-
-Return a list of values from a specified entity instance. If the entity instance
-does not exist, an empty list is returned.
-
-=over 4
-
-=item entityType
-
-Entity type name.
-
-=item ID
-
-ID of the desired entity.
-
-=item fields
-
-List of field names in L</Standard_Field_Name_Format>.
-
-=item RETURN
-
-Returns a flattened list of the values of the specified fields for the specified entity.
-
-=back
-
-=cut
-
-sub GetEntityValues {
-    # Get the parameters.
-    my ($self, $entityType, $ID, $fields) = @_;
-    # Get the specified entity.
-    my $entity = $self->GetEntity($entityType, $ID);
-    # Declare the return list.
-    my @retVal = ();
-    # If we found the entity, push the values into the return list.
-    if ($entity) {
-        push @retVal, $entity->Values($fields);
-    }
-    # Return the result.
-    return @retVal;
-}
-
-=head3 GetAll
-
-    my @list = $erdb->GetAll(\@objectNames, $filterClause, \@parameters, \@fields, $count);
-
-Return a list of values taken from the objects returned by a query. The first
-three parameters correspond to the parameters of the L</Get> method. The final
-parameter is a list of the fields desired from each record found by the query
-in L</Standard Field Name Format>. The default object name is the first one in the
-object name list.
-
-The list returned will be a list of lists. Each element of the list will contain
-the values returned for the fields specified in the fourth parameter. If one of the
-fields specified returns multiple values, they are flattened in with the rest. For
-example, the following call will return a list of the features in a particular
-spreadsheet cell, and each feature will be represented by a list containing the
-feature ID followed by all of its essentiality determinations.
-
-    @query = $erdb->Get('ContainsFeature Feature'], "ContainsFeature(from-link) = ?",
-                        [$ssCellID], ['Feature(id)', 'Feature(essential)']);
-
-=over 4
-
-=item objectNames
-
-List containing the names of the entity and relationship objects to be retrieved.
-See L</Object Name List>.
-
-=item filterClause
-
-WHERE/ORDER BY clause (without the WHERE) to be used to filter and sort the query.
-See L</Filter Clause>.
-
-=item parameterList
-
-List of the parameters to be substituted in for the parameters marks
-in the filter clause. See L</Parameter List>.
-
-=item fields
-
-List of the fields to be returned in each element of the list returned, or a
-string containing a space-delimited list of field names. The field names should
-be in L</Standard Field Name Format>.
-
-=item count
-
-Maximum number of records to return. If omitted or 0, all available records will
-be returned.
-
-=item RETURN
-
-Returns a list of list references. Each element of the return list contains the
-values for the fields specified in the B<fields> parameter.
-
-=back
-
-=cut
-#: Return Type @@;
-sub GetAll {
-    # Get the parameters.
-    my ($self, $objectNames, $filterClause, $parameterList, $fields, $count) = @_;
-    # Translate the parameters from a list reference to a list. If the parameter
-    # list is a scalar we convert it into a singleton list.
-    my @parmList = ();
-    if (ref $parameterList eq "ARRAY") {
-        @parmList = @{$parameterList};
-    } else {
-        push @parmList, $parameterList;
-    }
-    # Insure the counter has a value.
-    if (!defined $count) {
-        $count = 0;
-    }
-    # Add the row limit to the filter clause.
-    if ($count > 0) {
-        $filterClause .= " LIMIT $count";
-    }
-    # Create the query.
-    my $query = $self->Get($objectNames, $filterClause, \@parmList, $fields);
-    # Set up a counter of the number of records read.
-    my $fetched = 0;
-    # Convert the field names to a list if they came in as a string.
-    my $fieldList = (ref $fields ? $fields : [split /\s+/, $fields]);
-    # Loop through the records returned, extracting the fields. Note that if the
-    # counter is non-zero, we stop when the number of records read hits the count.
-    my @retVal = ();
-    while (($count == 0 || $fetched < $count) && (my $row = $query->Fetch())) {
-        my @rowData = $row->Values($fieldList);
-        push @retVal, \@rowData;
-        $fetched++;
-    }
-    # Return the resulting list.
-    return @retVal;
-}
-
-
-=head3 Exists
-
-    my $found = $erdb->Exists($entityName, $entityID);
-
-Return TRUE if an entity exists, else FALSE.
-
-=over 4
-
-=item entityName
-
-Name of the entity type (e.g. C<Feature>) relevant to the existence check.
-
-=item entityID
-
-ID of the entity instance whose existence is to be checked.
-
-=item RETURN
-
-Returns TRUE if the entity instance exists, else FALSE.
-
-=back
-
-=cut
-#: Return Type $;
-sub Exists {
-    # Get the parameters.
-    my ($self, $entityName, $entityID) = @_;
-    # Check for the entity instance.
-    my $testInstance = $self->GetEntity($entityName, $entityID);
-    # Return an existence indicator.
-    my $retVal = ($testInstance ? 1 : 0);
-    return $retVal;
-}
-
-=head3 GetCount
-
-    my $count = $erdb->GetCount(\@objectNames, $filter, \@params);
-
-Return the number of rows found by a specified query. This method would
-normally be used to count the records in a single table. For example,
-
-    my $count = $erdb->GetCount('Genome', 'Genome(genus-species) LIKE ?',
-                                ['homo %']);
-
-would return the number of genomes for the genus I<homo>. It is conceivable,
-however, to use it to return records based on a join. For example,
-
-    my $count = $erdb->GetCount('HasFeature Genome', 'Genome(genus-species) LIKE ?',
-                                ['homo %']);
-
-would return the number of features for genomes in the genus I<homo>. Note that
-only the rows from the first table are counted. If the above command were
-
-    my $count = $erdb->GetCount('Genome HasFeature', 'Genome(genus-species) LIKE ?',
-                                ['homo %']);
-
-it would return the number of genomes, not the number of genome/feature pairs.
-
-=over 4
-
-=item objectNames
-
-Reference to a list of the objects (entities and relationships) included in the
-query, or a string containing a space-delimited list of object names. See
-L</ObjectNames>.
-
-=item filter
-
-A filter clause for restricting the query. See L</Filter Clause>.
-
-=item params
-
-Reference to a list of the parameter values to be substituted for the parameter
-marks in the filter. See L</Parameter List>.
-
-=item RETURN
-
-Returns a count of the number of records in the first table that would satisfy
-the query.
-
-=back
-
-=cut
-
-sub GetCount {
-    # Get the parameters.
-    my ($self, $objectNames, $filter, $params) = @_;
-    # Insure the params argument is an array reference if the caller left it
-    # off.
-    if (! defined($params)) {
-        $params = [];
-    }
-    # Declare the return variable.
-    my $retVal;
-    # Create an SQL helper for this query path.
-    my $sqlHelper = ERDB::Hekpers::SQLHelper->new($self, $objectNames);
-    # Get the suffix from the filter clause.
-    my $suffix = $sqlHelper->SetFilterClause($filter);
-    # Compute the field we want to count.
-    my $countedField;
-    my ($objectName, $baseName) = $sqlHelper->PrimaryInfo();
-    if ($self->IsEntity($baseName)) {
-        $countedField = "$objectName(id)";
-    } else {
-        $countedField = "$objectName(to-link)";
-    }
-    # Compute the field list.
-    my $fieldList = $sqlHelper->ComputeFieldList($countedField);
-    # Create the SQL command suffix to get the desired records.
-    my $command = "SELECT COUNT($fieldList) $suffix";
-    # Prepare and execute the command.
-    my $sth = $self->_GetStatementHandle($command, $params);
-    # Get the count value.
-    ($retVal) = $sth->fetchrow_array();
-    # Check for a problem.
-    if (! defined($retVal)) {
-        if ($sth->err) {
-            # Here we had an SQL error.
-            Confess("Error retrieving row count: " . $sth->errstr());
-        } else {
-            # Here we have no result.
-            Confess("No result attempting to retrieve row count.");
-        }
-    }
-    # Return the result.
-    return $retVal;
-}
-
-
-=head3 Get
-
-    my $query = $erdb->Get(\@objectNames, $filterClause, \@params, $fields);
-
-This method returns a query object for entities of a specified type using a
-specified filter.
-
-=over 4
-
-=item objectNames
-
-List containing the names of the entity and relationship objects to be retrieved,
-or a string containing a space-delimited list of names. See L</Object Name List>.
-
-=item filterClause
-
-WHERE clause (without the WHERE) to be used to filter and sort the query. See
-L</Filter Clause>.
-
-=item params
-
-Reference to a list of parameter values to be substituted into the filter
-clause. See L</Parameter List>.
-
-=item fields
-
-A list of fields in L</Standard Field Name Format>. Only the fields in the
-list will be retrieved from the database.
-
-=item RETURN
-
-Returns an L</ERDB::Query> object that can be used to iterate through all of the
-results.
-
-=back
-
-=cut
-
-sub Get {
-    # Get the parameters.
-    my ($self, $objectNames, $filterClause, $params, $fields) = @_;
-    # Compute the SQL components of the query.
-    my $sqlHelper = ERDB::Helpers::SQLBuilder->new($self, $objectNames);
-    my $suffix = $sqlHelper->SetFilterClause($filterClause);
-    my $fieldList = $sqlHelper->ComputeFieldList($fields);
-    # Create the query.
-    my $command = "SELECT $fieldList $suffix";
-    my $sth = $self->_GetStatementHandle($command, $params);
-    # Return the statement object.
-    my $retVal = ERDB::Query::_new($self, $sth, $sqlHelper);
-    return $retVal;
-}
-
-=head3 GetFlat
-
-    my @list = $erdb->GetFlat(\@objectNames, $filterClause, \@parameterList, $field);
-
-This is a variation of L</GetAll> that asks for only a single field per record
-and returns a single flattened list.
-
-=over 4
-
-=item objectNames
-
-List containing the names of the entity and relationship objects to be retrieved,
-or a string containing a space-delimited list of names. See L</Object_Name_List>.
-
-=item filterClause
-
-WHERE clause (without the WHERE) to be used to filter and sort the query. See
-L</Filter Clause>.
-
-=item params
-
-Reference to a list of parameter values to be substituted into the filter
-clause. See L</Parameter List>.
-
-=item field
-
-Name of the field to be used to get the elements of the list returned. The
-default object name for this context is the first object name specified.
-
-=item RETURN
-
-Returns a list of values.
-
-=back
-
-=cut
-
-sub GetFlat {
-    # Get the parameters.
-    my ($self, $objectNames, $filterClause, $parameterList, $field) = @_;
-    # Construct the query.
-    my $query = $self->Get($objectNames, $filterClause, $parameterList, $field);
-    # Create the result list.
-    my @retVal = ();
-    # Loop through the records, adding the field values found to the result list.
-    while (my $row = $query->Fetch()) {
-        push @retVal, $row->Value($field);
-    }
-    # Return the list created.
-    return @retVal;
-}
-
-=head3 IsUsed
-
-    my $flag = $erdb->IsUsed($relationName);
-
-Returns TRUE if the specified relation contains any records, else FALSE.
-
-=over 4
-
-=item relationName
-
-Name of the relation to check.
-
-=item RETURN
-
-Returns the number of records in the relation, which will be TRUE if the
-relation is nonempty and FALSE otherwise.
-
-=back
-
-=cut
-
-sub IsUsed {
-    # Get the parameters.
-    my ($self, $relationName) = @_;
-    # Get the data base handle and quote character.
-    my $q = $self->q;
-    my $dbh = $self->{_dbh};
-    # Construct a query to count the records in the relation.
-    my $cmd = "SELECT COUNT(*) FROM $q$relationName$q";
-    my $results = $dbh->SQL($cmd);
-    # We'll put the count in here.
-    my $retVal = 0;
-    if ($results && scalar @$results) {
-        $retVal = $results->[0][0];
-    }
-    # Return the count.
-    return $retVal;
-}
-
-=head2 Documentation and Metadata Methods
-
-=head3 q
-
-    my $q = $erdb->q;
-
-Return the quote character used to protect SQL identifiers.
-
-=cut
-
-sub q {
-    return $_[0]->{_quote};
-}
-
-
-=head3 ComputeFieldTable
-
-    my ($header, $rows) = ERDB::ComputeFieldTable($wiki, $name, $fieldData);
-
-Generate the header and rows of a field table for an entity or
-relationship. The field table describes each field in the specified
-object.
-
-=over 4
-
-=item wiki
-
-L<WikiTools> object (or equivalent) for rendering HTML or markup.
-
-=item name
-
-Name of the object whose field table is being generated.
-
-=item fieldData
-
-Field structure of the specified entity or relationship.
-
-=item RETURN
-
-Returns a reference to a list of the labels for the header row and
-a reference to a list of lists representing the table cells.
-
-=back
-
-=cut
-
-sub ComputeFieldTable {
-    # Get the parameters.
-    my ($wiki, $name, $fieldData) = @_;
-    # We need to sort the fields. First comes the ID, then the
-    # primary fields and the secondary fields.
-    my %sorter;
-    for my $field (keys %$fieldData) {
-        # Get the field's descriptor.
-        my $fieldInfo = $fieldData->{$field};
-        # Determine whether or not we have a primary field.
-        my $primary;
-        if ($field eq 'id') {
-            $primary = 'A';
-        } elsif ($fieldInfo->{relation} eq $name) {
-            $primary = 'B';
-        } else {
-            $primary = 'C';
-        }
-        # Form the sort key from the flag and the name.
-        $sorter{$field} = "$primary$field";
-    }
-    # Create the header descriptor for the table.
-    my @header = qw(Name Type Notes);
-    # We'll stash the rows in here.
-    my @rows;
-    # Loop through the fields in their proper order.
-    for my $field (Tracer::SortByValue(\%sorter)) {
-        # Get the field's descriptor.
-        my $fieldInfo = $fieldData->{$field};
-        # Format the type.
-        my $type = "$fieldInfo->{type}";
-        if ($fieldInfo->{null}) {
-            $type .= " (nullable)";
-        }
-        # Secondary fields have "C" as the first letter in
-        # the sort value. If a field is secondary, we mark
-        # it as an array.
-        if ($sorter{$field} =~ /^C/) {
-            $type .= " array";
-        }
-        # Format its table row.
-        push @rows, [$field, $type, ObjectNotes($fieldInfo, $wiki)];
-    }
-    # Return the results.
-    return (\@header, \@rows);
-}
-
-=head3 FindEntity
-
-    my $objectData = $erdb->FindEntity($name);
-
-Return the structural descriptor of the specified entity, or an undefined
-value if the entity does not exist.
-
-=over 4
-
-=item name
-
-Name of the desired entity.
-
-=item RETURN
-
-Returns the definition structure for the specified entity, or C<undef>
-if the named entity does not exist.
-
-=back
-
-=cut
-
-sub FindEntity {
-    # Get the parameters.
-    my ($self, $name) = @_;
-    # Return the result.
-    return $self->_FindObject(Entities => $name);
-}
-
-=head3 FindRelationship
-
-    my $objectData = $erdb->FindRelationship($name);
-
-Return the structural descriptor of the specified relationship, or an undefined
-value if the relationship does not exist. The relationship name can be a regular
-name or a converse.
-
-=over 4
-
-=item name
-
-Name of the desired relationship.
-
-=item RETURN
-
-Returns the definition structure for the specified relationship, or C<undef>
-if the named relationship does not exist.
-
-=back
-
-=cut
-
-sub FindRelationship {
-    # Get the parameters.
-    my ($self, $name) = @_;
-    # Check for a converse.
-    my $obverse = $self->{_metaData}{ConverseTable}{$name} // $name;
-    # Return the result.
-    return $self->_FindObject(Relationships => $obverse);
-}
-
-=head3 ComputeTargetEntity
-
-    my $targetEntity = $erdb->ComputeTargetEntity($relationshipName);
-
-Return the target entity of a relationship. If the relationship's true
-name is specified, this is the source (from) entity. If its converse
-name is specified, this is the target (to) entity. The returned name is
-the one expected to follow the relationship name in an object name string.
-
-=over 4
-
-=item relationshipName
-
-The name of the relationship to be used to identify the target entity.
-
-=item RETURN
-
-Returns the name of the entity that would be found after crossing
-the relationship in the direction indicated by the chosen relationship
-name. If the relationship name is invalid, an undefined value will be
-returned.
-
-=back
-
-=cut
-
-sub ComputeTargetEntity {
-    # Get the parameters.
-    my ($self, $relationshipName) = @_;
-    # Declare the return variable.
-    my $retVal;
-    # Look for it in the alias table.
-    my $realName = $self->{_metaData}->{AliasTable}->{$relationshipName};
-    # Only proceed if it was found.
-    if (defined $realName) {
-        # Get the relationship's from and to entities.
-        my ($fromEntity, $toEntity) = $self->GetRelationshipEntities($realName);
-        # Return the appropriate one.
-        if ($realName eq $relationshipName) {
-            $retVal = $toEntity;
-        } else {
-            $retVal = $fromEntity;
-        }
-    }
-    # Return the entity name found.
-    return $retVal;
-}
-
-=head3 FindShape
-
-    my $objectData = $erdb->FindShape($name);
-
-Return the structural descriptor of the specified shape, or an undefined
-value if the shape does not exist.
-
-=over 4
-
-=item name
-
-Name of the desired shape.
-
-=item RETURN
-
-Returns the definition structure for the specified shape, or C<undef>
-if the named shape does not exist.
-
-=back
-
-=cut
-
-sub FindShape {
-    # Get the parameters.
-    my ($self, $name) = @_;
-    # Return the result.
-    return $self->_FindObject(Shapes => $name);
-}
-
-=head3 GetObjectsTable
-
-    my $objectHash = $erdb->GetObjectsTable($type);
-
-Return the metadata hash of objects of the specified type-- entity,
-relationship, or shape.
-
-=over 4
-
-=item type
-
-Type of object desired-- C<entity>, C<relationship>, or C<shape>.
-
-=item RETURN
-
-Returns a reference to a hash containing all metadata for database
-objects of the specified type. The hash maps object names to object
-descriptors. The descriptors represent a cleaned and normalized
-version of the definition XML. Specifically, all of the implied
-defaults are filled in.
-
-=back
-
-=cut
-
-sub GetObjectsTable {
-    # Get the parameters.
-    my ($self, $type) = @_;
-    # Return the result.
-    return $self->{_metaData}->{ERDB::Plurals($type)};
-}
-
-=head3 Plurals
-
-    my $plural = ERDB::Plurals($singular);
-
-Return the plural form of the specified object type (entity,
-relationship, or shape). This is extremely useful in generating
-documentation.
-
-=over 4
-
-=item singular
-
-Singular form of the specified object type.
-
-=item RETURN
-
-Plural form of the specified object type, in capital case.
-
-=back
-
-=cut
-
-sub Plurals {
-    # Get the parameters.
-    my ($singular) = @_;
-    # Convert to capital case.
-    my $retVal = ucfirst $singular;
-    # Handle a "y" at the end.
-    $retVal =~ s/y$/ie/;
-    # Add the "s".
-    $retVal .= "s";
-    # Return the result.
-    return $retVal;
-}
-
-=head3 ReadMetaXML
-
-    my $rawMetaData = ERDB::ReadDBD($fileName);
-
-This method reads a raw database definition XML file and returns it.
-Normally, the metadata used by the ERDB system has been processed and
-modified to make it easier to load and retrieve the data; however,
-this method can be used to get the data in its raw form.
-
-=over 4
-
-=item fileName
-
-Name of the XML file to read.
-
-=item RETURN
-
-Returns a hash reference containing the raw XML data from the specified file.
-
-=back
-
-=cut
-
-sub ReadMetaXML {
-    # Get the parameters.
-    my ($fileName) = @_;
-    # Read the XML.
-    my $retVal = XML::Simple::XMLin($fileName, %XmlOptions, %XmlInOpts);
-    # Return the result.
-    return $retVal;
-}
-
-=head3 FieldType
-
-    my $type = $erdb->FieldType($string, $defaultName);
-
-Return the L<ERDB::Type> object for the specified field.
-
-=over 4
-
-=item string
-
-Field name string to be parsed. See L</Standard Field Name Format>.
-
-=item defaultName (optional)
-
-Default object name to be used if the object name is not specified in the
-input string.
-
-=item RETURN
-
-Return the type object for the field's type.
-
-=back
-
-=cut
-
-sub FieldType {
-    # Get the parameters.
-    my ($self, $string, $defaultName) = @_;
-    # Get the field descriptor.
-    my $fieldData = $self->_FindField($string, $defaultName);
-    # Compute the type.
-    my $retVal = $TypeTable->{$fieldData->{type}};
-    # Return the result.
-    return $retVal;
-}
-
-=head3 IsSecondary
-
-    my $type = $erdb->IsSecondary($string, $defaultName);
-
-Return TRUE if the specified field is in a secondary relation, else
-FALSE.
-
-=over 4
-
-=item string
-
-Field name string to be parsed. See L</Standard Field Name Format>.
-
-=item defaultName (optional)
-
-Default object name to be used if the object name is not specified in the
-input string.
-
-=item RETURN
-
-Returns TRUE if the specified field is in a secondary relation, else FALSE.
-
-=back
-
-=cut
-
-sub IsSecondary {
-    # Get the parameters.
-    my ($self, $string, $defaultName) = @_;
-    # Get the field's name and object.
-    my ($objName, $fieldName) = ERDB::ParseFieldName($string, $defaultName);
-    # This will be the return value.
-    my $retVal;
-    # Only entities can have secondary fields.
-    if ($self->IsEntity($objName)) {
-        # Retrieve its descriptor from the metadata.
-        my $fieldData = $self->_FindField($fieldName, $objName);
-        # Compare the table name to the object name.
-        $retVal = ($fieldData->{relation} ne $objName);
-    }
-    # Return the result.
-    return $retVal;
-}
-
-=head3 FindRelation
-
-    my $relData = $erdb->FindRelation($relationName);
-
-Return the descriptor for the specified relation.
-
-=over 4
-
-=item relationName
-
-Name of the relation whose descriptor is to be returned.
-
-=item RETURN
-
-Returns the object that describes the relation's indexes and fields, or C<undef> if
-the relation does not eixst.
-
-=back
-
-=cut
-sub FindRelation {
-    # Get the parameters.
-    my ($self, $relationName) = @_;
-    # Get the relation's structure from the master relation table in the
-    # metadata structure.
-    my $metaData = $self->{_metaData};
-    my $retVal = $metaData->{RelationTable}{$relationName};
-    # Return it to the caller.
-    return $retVal;
-}
-
-=head3 GetRelationOwner
-
-    my $objectName = $erdb->GetRelationOwner($relationName);
-
-Return the name of the entity or relationship that owns the specified relation.
-
-=over 4
-
-=item relationName
-
-Relation of interest.
-
-=item RETURN
-
-Returns the name of the owning entity or relationship.
-
-=back
-
-=cut
-
-sub GetRelationOwner {
-    # Get the parameters.
-    my ($self, $relationName) = @_;
-    # Declare the return variable.
-    my $retVal;
-    # Get the relation's descriptor.
-    my $descriptor = $self->FindRelation($relationName);
-    if (! $descriptor) {
-        Confess("Relation name $relationName not found in database.");
-    } else {
-        # Get the owner name.
-        $retVal = $descriptor->{owner};
-    }
-    # Return the owner name found.
-    return $retVal;
-}
-
-=head3 GetSecondaryRelations
-
-    my @secondaries = $erdb->GetSecondaryRelations($objectName);
-
-Get the list of secondary relations for the specified object. There are
-none if it is a relationship. There may be one or more for an entity.
-These are the names of the relations containing the secondary fields.
-
-=over 4
-
-=item objectName
-
-Name of the relevant entity or relationship.
-
-=item RETURN
-
-Returns a list of the names of the secondary relations.
-
-=back
-
-=cut
-
-sub GetSecondaryRelations {
-    # Get the parameters.
-    my ($self, $objectName) = @_;
-    # Declare the return variable,
-    my @retVal;
-    # Look for the object in the entity table.
-    my $descriptor = $self->FindEntity($objectName);
-    # Only proceed if we found it. If we didn't, there can't
-    # be any secondaries.
-    if ($descriptor) {
-        # Get the list of relation names, removing the primary.
-        @retVal = grep { $_ ne $objectName } keys %{$descriptor->{Relations}};
-    }
-    # Return the list found.
-    return @retVal;
-}
-
-
-=head3 GetRelationshipEntities
-
-    my ($fromEntity, $toEntity) = $erdb->GetRelationshipEntities($relationshipName);
-
-Return the names of the source and target entities for a relationship. If
-the specified name is not a relationship, an empty list is returned.
-
-=over 4
-
-=item relationshipName
-
-Name of the relevant relationship.
-
-=item RETURN
-
-Returns a two-element list. The first element is the name of the relationship's
-from-entity, and the second is the name of the to-entity. If the specified name
-is not for a relationship, both elements are undefined.
-
-=back
-
-=cut
-
-sub GetRelationshipEntities {
-    # Get the parameters.
-    my ($self, $relationshipName) = @_;
-    # Declare the return variable.
-    my @retVal = (undef, undef);
-    # Try to find the caller-specified name in the relationship table.
-    my $relationships = $self->{_metaData}->{Relationships};
-    if (exists $relationships->{$relationshipName}) {
-        # We found it. Return the from and to.
-        @retVal = map { $relationships->{$relationshipName}->{$_} } qw(from to);
-    }
-    # Return the results.
-    return @retVal;
-}
-
-
-=head3 ValidateFieldName
-
-    my $okFlag = ERDB::ValidateFieldName($fieldName);
-
-Return TRUE if the specified field name is valid, else FALSE. Valid field names must
-be hyphenated words subject to certain restrictions.
-
-=over 4
-
-=item fieldName
-
-Field name to be validated.
-
-=item RETURN
-
-Returns TRUE if the field name is valid, else FALSE.
-
-=back
-
-=cut
-
-sub ValidateFieldName {
-    # Get the parameters.
-    my ($fieldName) = @_;
-    # Declare the return variable. The field name is valid until we hear
-    # differently.
-    my $retVal = 1;
-    # Look for bad stuff in the name.
-    if ($fieldName =~ /--/) {
-        # Here we have a doubled minus sign.
-        $retVal = 0;
-    } elsif ($fieldName !~ /^[A-Za-z]/) {
-        # Here the field name is missing the initial letter.
-        $retVal = 0;
-    } else {
-        # Strip out the minus signs. Everything remaining must be a letter
-        # or digit.
-        my $strippedName = $fieldName;
-        $strippedName =~ s/-//g;
-        if ($strippedName !~ /^([a-z]|\d)+$/i) {
-            $retVal = 0;
-        }
-    }
-    # Return the result.
-    return $retVal;
-}
-
-=head3 GetFieldTable
-
-    my $fieldHash = $self->GetFieldTable($objectnName);
-
-Get the field structure for a specified entity or relationship.
-
-=over 4
-
-=item objectName
-
-Name of the desired entity or relationship.
-
-=item RETURN
-
-The table containing the field descriptors for the specified object.
-
-=back
-
-=cut
-
-sub GetFieldTable {
-    # Get the parameters.
-    my ($self, $objectName) = @_;
-    # Get the descriptor from the metadata.
-    my $objectData = $self->_GetStructure($objectName);
-    # Return the object's field table.
-    return $objectData->{Fields};
-}
-
-=head3 EstimateRowSize
-
-    my $rowSize = $erdb->EstimateRowSize($relName);
-
-Estimate the row size of the specified relation. The estimated row size is
-computed by adding up the average length for each data type.
-
-=over 4
-
-=item relName
-
-Name of the relation whose estimated row size is desired.
-
-=item RETURN
-
-Returns an estimate of the row size for the specified relation.
-
-=back
-
-=cut
-#: Return Type $;
-sub EstimateRowSize {
-    # Get the parameters.
-    my ($self, $relName) = @_;
-    # Declare the return variable.
-    my $retVal = 0;
-    # Find the relation descriptor.
-    my $relation = $self->FindRelation($relName);
-    # Get the list of fields.
-    for my $fieldData (@{$relation->{Fields}}) {
-        # Get the field type and add its length.
-        my $fieldLen = $TypeTable->{$fieldData->{type}}->averageLength();
-        $retVal += $fieldLen;
-    }
-    # Return the result.
-    return $retVal;
-}
-
-=head3 SortNeeded
-
-    my $parms = $erdb->SortNeeded($relationName);
-
-Return the pipe command for the sort that should be applied to the specified
-relation when creating the load file.
-
-For example, if the load file should be sorted ascending by the first
-field, this method would return
-
-    sort -k1 -t"\t"
-
-If the first field is numeric, the method would return
-
-    sort -k1n -t"\t"
-
-=over 4
-
-=item relationName
-
-Name of the relation to be examined. This could be an entity name, a relationship
-name, or the name of a secondary entity relation.
-
-=item RETURN
-
-Returns the sort command to use for sorting the relation, suitable for piping.
-
-=back
-
-=cut
-
-sub SortNeeded {
-    # Get the parameters.
-    my ($self, $relationName) = @_;
-    # Declare a descriptor to hold the names of the key fields.
-    my @keyNames = ();
-    # Get the relation structure.
-    my $relationData = $self->FindRelation($relationName);
-    # Get the relation's field list.
-    my @fields = @{$relationData->{Fields}};
-    my @fieldNames = map { $_->{name} } @fields;
-    # Find out if the relation is a primary entity relation,
-    # a relationship relation, or a secondary entity relation.
-    my $entityTable = $self->{_metaData}->{Entities};
-    my $relationshipTable = $self->{_metaData}->{Relationships};
-    if (exists $entityTable->{$relationName}) {
-        # Here we have a primary entity relation. We sort on the ID, and the
-        # ID only.
-        push @keyNames, "id";
-    } elsif (exists $relationshipTable->{$relationName}) {
-        # Here we have a relationship. We sort using the FROM index followed by
-        # the rest of the fields, in order. First, we get all of the fields in
-        # a hash.
-        my %fieldsLeft = map { $_ => 1 } @fieldNames;
-        # Get the index.
-        my $index = $relationData->{Indexes}->{idxFrom};
-        # Loop through its fields.
-        for my $keySpec (@{$index->{IndexFields}}) {
-            # Mark this field as used. The field may have a modifier, so we only
-            # take the part up to the first space.
-            $keySpec =~ /^(\S+)/;
-            $fieldsLeft{$1} = 0;
-            push @keyNames, $keySpec;
-        }
-        # Push the rest of the fields on.
-        push @keyNames, grep { $fieldsLeft{$_} } @fieldNames;
-    } else {
-        # Here we have a secondary entity relation, so we have a sort on the whole
-        # record. This essentially gives us a sort on the ID followed by the
-        # secondary data field.
-        push @keyNames, @fieldNames;
-    }
-    # Now we parse the key names into sort parameters. First, we prime the return
-    # string.
-    my $retVal = "sort $ERDBExtras::sort_options -u -T\"$ERDBExtras::temp\" -t\"\t\" ";
-    # Loop through the keys.
-    for my $keyData (@keyNames) {
-        # Get the key and the ordering.
-        my ($keyName, $ordering);
-        if ($keyData =~ /^([^ ]+) DESC/) {
-            ($keyName, $ordering) = ($1, "descending");
-        } else {
-            ($keyName, $ordering) = ($keyData, "ascending");
-        }
-        # Find the key's position and type.
-        my $fieldSpec;
-        for (my $i = 0; $i <= $#fields && ! $fieldSpec; $i++) {
-            my $thisField = $fields[$i];
-            if ($thisField->{name} eq $keyName) {
-                # Get the sort modifier for this field type. The modifier
-                # decides whether we're using a character, numeric, or
-                # floating-point sort.
-                my $modifier = $TypeTable->{$thisField->{type}}->sortType();
-                # If the index is descending for this field, denote we want
-                # to reverse the sort order on this field.
-                if ($ordering eq 'descending') {
-                    $modifier .= "r";
-                }
-                # Store the position and modifier into the field spec, which
-                # will stop the inner loop. Note that the field number is
-                # 1-based in the sort command, so we have to increment the
-                # index.
-                my $realI = $i + 1;
-                $fieldSpec = "$realI,$realI$modifier";
-            }
-        }
-        # Add this field to the sort command.
-        $retVal .= " -k$fieldSpec";
-    }
-    # Return the result.
-    return $retVal;
-}
-
-=head3 SpecialFields
-
-    my %specials = $erdb->SpecialFields($entityName);
-
-Return a hash mapping special fields in the specified entity to the value of their
-C<special> attribute. This enables the subclass to get access to the special field
-attributes without needed to plumb the internal ERDB data structures.
-
-=over 4
-
-=item entityName
-
-Name of the entity whose special fields are desired.
-
-=item RETURN
-
-Returns a hash. The keys of the hash are the special field names, and the values
-are the values from each special field's C<special> attribute.
-
-=back
-
-=cut
-
-sub SpecialFields {
-    # Get the parameters.
-    my ($self, $entityName) = @_;
-    # Declare the return variable.
-    my %retVal = ();
-    # Find the entity's data structure.
-    my $entityData = $self->{_metaData}->{Entities}->{$entityName};
-    # Loop through its fields, adding each special field to the return hash.
-    my $fieldHash = $entityData->{Fields};
-    for my $fieldName (keys %{$fieldHash}) {
-        my $fieldData = $fieldHash->{$fieldName};
-        if (exists $fieldData->{special}) {
-            $retVal{$fieldName} = $fieldData->{special};
-        }
-    }
-    # Return the result.
-    return %retVal;
-}
-
-
-=head3 GetTableNames
-
-    my @names = $erdb->GetTableNames;
-
-Return a list of the relations required to implement this database.
-
-=cut
-
-sub GetTableNames {
-    # Get the parameters.
-    my ($self) = @_;
-    # Get the relation list from the metadata.
-    my $relationTable = $self->{_metaData}->{RelationTable};
-    # Return the relation names.
-    return keys %{$relationTable};
-}
-
-=head3 GetEntityTypes
-
-    my @names = $erdb->GetEntityTypes;
-
-Return a list of the entity type names.
-
-=cut
-
-sub GetEntityTypes {
-    # Get the database object.
-    my ($self) = @_;
-    # Get the entity list from the metadata object.
-    my $entityList = $self->{_metaData}->{Entities};
-    # Return the list of entity names in alphabetical order.
-    return sort keys %{$entityList};
-}
-
-
-=head3 GetRelationshipTypes
-
-    @rels = $erdb->GetRelationshipTypes();
-
-Return a list of all the relationship names in the database.
-
-=cut
-
-sub GetRelationshipTypes {
-    # Get the parameters.
-    my ($self) = @_;
-    # Get the relationship list from the metadata object.
-    my $relationshipList = $self->{_metaData}->{Relationships};
-    # Return the list of relationship names in alphabetical order.
-    return sort keys %$relationshipList;
-}
-
-
-=head3 GetConnectingRelationships
-
-    my @list = $erdb->GetConnectingRelationships($entityName);
-
-Return a list of the relationships connected to the specified entity.
-
-=over 4
-
-=item entityName
-
-Entity whose connected relationships are desired.
-
-=item RETURN
-
-Returns a list of the relationships that originate from the entity.
-If the entity is on the I<from> end, it will return the relationship
-name. If the entity is on the I<to> end it will return the converse of
-the relationship name.
-
-=back
-
-=cut
-
-sub GetConnectingRelationships {
-    # Get the parameters.
-    my ($self, $entityName) = @_;
-    # Declare the return variable.
-    my @retVal;
-    # Get the relationship list.
-    my $relationships = $self->{_metaData}->{Relationships};
-    # Find the entity.
-    my $entity = $self->{_metaData}->{Entities}->{$entityName};
-    # Only proceed if the entity exists.
-    if (defined $entity) {
-        # Loop through the relationships.
-        my @rels = keys %$relationships;
-        for my $relationshipName (@rels) {
-            my $relationship = $relationships->{$relationshipName};
-            if ($relationship->{from} eq $entityName) {
-                # Here we have a forward relationship.
-                push @retVal, $relationshipName;
-            } elsif ($relationship->{to} eq $entityName) {
-                # Here we have a backward relationship. In this case, the
-                # converse relationship name is preferred if it exists.
-                my $converse = $relationship->{converse} || $relationshipName;
-                push @retVal, $converse;
-            }
-        }
-    }
-    # Return the result.
-    return @retVal;
-}
-
-=head3 GetConnectingRelationshipData
-
-    my ($froms, $tos) = $erdb->GetConnectingRelationshipData($entityName);
-
-Return the relationship data for the specified entity. The return will be
-a two-element list, each element of the list a reference to a hash that
-maps relationship names to structures. The first hash will be
-relationships originating from the entity, and the second element a
-reference to a hash of relationships pointing to the entity.
-
-=over 4
-
-=item entityName
-
-Name of the entity of interest.
-
-=item RETURN
-
-Returns a two-element list, each list being a map of relationship names
-to relationship metadata structures. The first element lists relationships
-originating from the entity, and the second element lists relationships that
-point to the entity.
-
-=back
-
-=cut
-
-sub GetConnectingRelationshipData {
-    # Get the parameters.
-    my ($self, $entityName) = @_;
-    # Create a hash that holds the return values.
-    my %retVal = (from => {}, to => {});
-    # Get the relationship table in the metadata.
-    my $relationships = $self->{_metaData}->{Relationships};
-    # Loop through it twice, once for each direction.
-    for my $direction (qw(from to)) {
-        # Get the return hash for this direction.
-        my $hash = $retVal{$direction};
-        # Loop through the relationships, looking for our entity in the
-        # current direction.
-        for my $rel (keys %$relationships) {
-            my $relData = $relationships->{$rel};
-            if ($relData->{$direction} eq $entityName) {
-                # Here we've found our entity, so we put it in the
-                # return hash.
-                $hash->{$rel} = $relData;
-            }
-        }
-    }
-    # Return the results.
-    return ($retVal{from}, $retVal{to});
-}
-
-=head3 GetDataTypes
-
-    my $types = ERDB::GetDataTypes();
-
-Return a table of ERDB data types. The table returned is a hash of
-L</ERDB::Type> objects keyed by type name.
-
-=cut
-
-sub GetDataTypes {
-    # Insure we have a type table.
-    if (! defined $TypeTable) {
-        # Get a list of the names of the standard type classes.
-        my @types = @StandardTypes;
-        # Add in the custom types, if any.
-        if (defined $ERDBExtras::customERDBtypes) {
-            push @types, @$ERDBExtras::customERDBtypes;
-        }
-        # Initialize the table.
-        $TypeTable = {};
-        # Loop through all of the types, creating the type objects.
-        for my $type (@types) {
-            # Create the type object.
-            my $typeObject;
-            eval {
-                require "ERDB/Type/$type.pm";
-                $typeObject = eval("ERDB::Type::$type->new()");
-            };
-            # Ensure we didn't have an error.
-            if ($@) {
-                Confess("Error building ERDB type table: $@");
-            } else {
-                # Add the type to the type table.
-                $TypeTable->{$typeObject->name()} = $typeObject;
-            }
-        }
-    }
-    # Return the type table.
-    return $TypeTable;
-}
-
-
-=head3 ShowDataTypes
-
-    my $markup = ERDB::ShowDataTypes($wiki, $erdb);
-
-Display a table of all the valid data types for this installation.
-
-=over 4
-
-=item wiki
-
-An object used to render the table, similar to L</WikiTools>.
-
-=item erdb (optional)
-
-If specified, an ERDB object for a specific database. Only types used by
-the database will be put in the table. If omitted, all types are returned.
-
-
-=back
-
-=cut
-
-sub ShowDataTypes {
-    my ($wiki, $erdb) = @_;
-    # Compute the hash of types to display.
-    my $typeHash = ();
-    if (! defined $erdb) {
-        # No ERDB object, so we list all the types.
-        $typeHash = GetDataTypes();
-    } else {
-        # Here we must extract the types used in the ERDB object.
-        for my $relationName ($erdb->GetTableNames()) {
-            my $relationData = $erdb->FindRelation($relationName);
-            for my $fieldData (@{$relationData->{Fields}}) {
-                my $type = $fieldData->{type};
-                my $typeData = $TypeTable->{$type};
-                if (! defined $typeData) {
-                    Confess("Invalid data type \"$type\" in relation $relationName.");
-                } else {
-                    $typeHash->{$type} = $typeData;
-                }
-            }
-        }
-    }
-    # We'll build table rows in here. We start with the header.
-    my @rows = [qw(Type Indexable Sort Pos Format Description)];
-    # Loop through the types, generating rows.
-    for my $type (sort keys %$typeHash) {
-        # Get the type object.
-        my $typeData = $typeHash->{$type};
-        # Compute the indexing column.
-        my $flag = $typeData->indexMod();
-        if (! defined $flag) {
-            $flag = "no";
-        } elsif ($flag eq "") {
-            $flag = "yes";
-        } else {
-            $flag = "prefix";
-        }
-        # Compute the sort type.
-        my $sortType = $typeData->sortType();
-        if ($sortType eq 'g' || $sortType eq 'n') {
-            $sortType = "numeric";
-        } else {
-            $sortType = "alphabetic";
-        }
-        # Get the position (pretty-sort value).
-        my $pos = $typeData->prettySortValue();
-        # Finally, the format.
-        my $format = $typeData->objectType() || "scalar";
-        # Build the data row.
-        my $row = [$type, $flag, $sortType, $pos, $format, $typeData->documentation()];
-        # Put it into the table.
-        push @rows, $row;
-    }
-    # Form up the table.
-    my $retVal = $wiki->Table(@rows);
-    # Return the result.
-    return $retVal;
-}
-
-=head3 IsEntity
-
-    my $flag = $erdb->IsEntity($entityName);
-
-Return TRUE if the parameter is an entity name, else FALSE.
-
-=over 4
-
-=item entityName
-
-Object name to be tested.
-
-=item RETURN
-
-Returns TRUE if the specified string is an entity name, else FALSE.
-
-=back
-
-=cut
-
-sub IsEntity {
-    # Get the parameters.
-    my ($self, $entityName) = @_;
-    # Test to see if it's an entity.
-    return exists $self->{_metaData}->{Entities}->{$entityName};
-}
-
-=head3 GetSecondaryFields
-
-    my %fieldTuples = $erdb->GetSecondaryFields($entityName);
-
-This method will return a list of the name and type of each of the secondary
-fields for a specified entity. Secondary fields are stored in two-column tables
-separate from the primary entity table. This enables the field to have no value
-or to have multiple values.
-
-=over 4
-
-=item entityName
-
-Name of the entity whose secondary fields are desired.
-
-=item RETURN
-
-Returns a hash mapping the field names to their field types.
-
-=back
-
-=cut
-
-sub GetSecondaryFields {
-    # Get the parameters.
-    my ($self, $entityName) = @_;
-    # Declare the return variable.
-    my %retVal = ();
-    # Look for the entity.
-    my $table = $self->GetFieldTable($entityName);
-    # Loop through the fields, pulling out the secondaries.
-    for my $field (sort keys %{$table}) {
-        if ($table->{$field}->{relation} ne $entityName) {
-            # Here we have a secondary field.
-            $retVal{$field} = $table->{$field}->{type};
-        }
-    }
-    # Return the result.
-    return %retVal;
-}
-
-=head3 GetFieldRelationName
-
-    my $name = $erdb->GetFieldRelationName($objectName, $fieldName);
-
-Return the name of the relation containing a specified field.
-
-=over 4
-
-=item objectName
-
-Name of the entity or relationship containing the field.
-
-=item fieldName
-
-Name of the relevant field in that entity or relationship.
-
-=item RETURN
-
-Returns the name of the database relation containing the field, or C<undef> if
-the field does not exist.
-
-=back
-
-=cut
-
-sub GetFieldRelationName {
-    # Get the parameters.
-    my ($self, $objectName, $fieldName) = @_;
-    # Declare the return variable.
-    my $retVal;
-    # Get the object field table.
-    my $table = $self->GetFieldTable($objectName);
-    # Only proceed if the field exists.
-    if (exists $table->{$fieldName}) {
-        # Determine the name of the relation that contains this field.
-        $retVal = $table->{$fieldName}->{relation};
-    }
-    # Return the result.
-    return $retVal;
-}
-
-=head3 DumpMetaData
-
-    $erdb->DumpMetaData();
-
-Return a dump of the metadata structure.
-
-=cut
-
-sub DumpMetaData {
-    # Get the parameters.
-    my ($self) = @_;
-    # Dump the meta-data.
-    return Data::Dumper::Dumper($self->{_metaData});
-}
-
-
-=head3 CheckObjectNames
-
-    my @errors = $erdb->CheckObjectNames($objectNameString);
-
-Check an object name string for errors. The return value will be a list
-of error messages. If no error is found, an empty list will be returned.
-This process does not guarantee a correct object name list, but it
-catches the most obvious errors without the need for invoking a
-full-blown L</Get> method.
-
-=over 4
-
-=item objectNameString
-
-An object name string, consisting of a space-delimited list of entity and
-relationship names.
-
-=item RETURN
-
-Returns an empty list if successful, and a list of error messages if the
-list is invalid.
-
-=back
-
-=cut
-
-sub CheckObjectNames {
-    # Get the parameters.
-    my ($self, $objectNameString) = @_;
-    # Declare the return variable.
-    my @retVal;
-    # Separate the string into pieces.
-    my @objectNames = split m/\s+/, $objectNameString;
-    # Start in a blank state.
-    my $currentObject;
-    # Get the alias and crossing tables.
-    my $aliasTable = $self->{_metaData}{AliasTable};
-    my $crossTable = $self->{_metaData}{CrossingTable};
-    my $jumpTable = $self->{_metaData}{JumpTable};
-    # Loop through the object names.
-    for my $objectName (@objectNames) {
-        # If we have an AND, clear the current object.
-        if ($objectName eq 'AND') {
-            # Insure we don't have an AND at the beginning or after another AND.
-            if (! defined $currentObject) {
-                push @retVal, "An AND was found in the wrong place.";
-            }
-            # Clear the context.
-            undef $currentObject;
-        } else {
-            # Here the user has specified an object name. Get
-            # the root name.
-            unless ($objectName =~ /^(.+?)(\d*)$/) {
-                # Here the name has bad characters in it. Note that an error puts
-                # us into a blank state.
-                push @retVal, "Invalid characters found in \"$objectName\".";
-                undef $currentObject;
-            } else {
-                # Get the real name from the alias table.
-                my $newObject = $1;
-                my $name = $aliasTable->{$newObject};
-                if (! defined $name) {
-                    push @retVal, "Could not find an entity or relationship named \"$objectName\".";
-                    undef $currentObject;
-                } else {
-                    # Okay, we've got the real entity or relationship name. Does it belong here?
-                    # That's only an issue if there is a previous value in $currentObject.
-                    if (defined $currentObject && ! defined $crossTable->{$currentObject}{$newObject} &&
-                        ! defined $jumpTable->{$currentObject}{$newObject}) {
-                        push @retVal, "There is no connection between $currentObject and $newObject."
-                    }
-                    # Save this object as the new current object.
-                    $currentObject = $newObject;
-                }
-            }
-        }
-    }
-    # Return the result.
-    return @retVal;
-}
-
-=head3 JumpCheck
-
-    my $pathTable = $erdb->JumpCheck($object1, $object2);
-
-Determine if there is a path between the first and second object. If one exists, the name
-of the intermediate object will be returned.
-
-=over 4
-
-=item object1
-
-The source object for the jump.
-
-=item object2
-
-The target object for the jump.
-
-=item RETURN
-
-Returns the name of the object that facilitates the path, or C<undef> if there is no
-direct jump between the two objects.
-
-=back
-
-=cut
-
-sub JumpCheck {
-    # Get the parameters.
-    my ($self, $object1, $object2) = @_;
-    # Get the jump table.
-    my $jumpTable = $self->{_metaData}{JumpTable};
-    # Return the jump determination.
-    return $jumpTable->{$object1}{$object2};
-}
-
-=head3 GetTitle
-
-    my $text = $erdb->GetTitle();
-
-Return the title for this database.
-
-=cut
-
-sub GetTitle {
-    # Get the parameters.
-    my ($self) = @_;
-    # Declare the return variable.
-    my $retVal = $self->{_metaData}->{Title};
-    if (! $retVal) {
-        # Here no title was supplied, so we make one up.
-        $retVal = "Unknown Database";
-    } else {
-        # Extract the content of the title element. This is the real title.
-        $retVal = $retVal->{content};
-    }
-    # Return the result.
-    return $retVal;
-}
-
-=head3 GetDiagramOptions
-
-    my $hash = $erdb->GetDiagramOptions();
-
-Return the diagram options structure for this database. The diagram
-options are used by the ERDB documentation widget to configure the
-database diagram. If the options are not present, an undefined value will
-be returned.
-
-=cut
-
-sub GetDiagramOptions {
-    # Get the parameters.
-    my ($self) = @_;
-    # Extract the options element.
-    my $retVal = $self->{_metaData}->{Diagram};
-    # Return the result.
-    return $retVal;
-}
-
-=head3 GetMetaFileName
-
-    my $fileName = $erdb->GetMetaFileName();
-
-Return the name of the database definition file for this database.
-
-=cut
-
-sub GetMetaFileName {
-    # Get the parameters.
-    my ($self) = @_;
-    # Return the result.
-    return $self->{_metaFileName};
-}
-
-=head3 IsEmbedded
-
-    my $flag = $erdb->IsEmbedded($objectName);
-
-Returns TRUE if the specified object is an embedded relationship, else
-FALSE.
-
-=over 4
-
-=item objectName
-
-Name of the object (entity or relationship) whose embedded status is desired.
-
-=item RETURN
-
-Returns TRUE if the object is an embedded relationship, else FALSE.
-
-=back
-
-=cut
-
-sub IsEmbedded {
-    # Get the parameters.
-    my ($self, $objectName) = @_;
-    # Declare the return variable.
-    my $retVal;
-    # Is this a relationship?
-    my $relData = $self->FindRelationship($objectName);
-    if ($relData) {
-        # Yes, return the embed flag.
-        $retVal = $relData->{embedded};
-    }
-    # Return the result.
-    return $retVal;
-}
-
-
-=head2 Database Administration and Loading Methods
-
-=head3 db
-
-    my $erdb = $erdb->db;
-
-Return this object. This method allows the ERDB object itself to be passed around as
-a loader to the ID helpers.
-
-=cut
-
-sub db {
-    return $_->[0];
-}
-
-
-=head3 LoadTable
-
-    my $results = $erdb->LoadTable($fileName, $relationName, %options);
-
-Load data from a tab-delimited file into a specified table, optionally
-re-creating the table first.
-
-=over 4
-
-=item fileName
-
-Name of the file from which the table data should be loaded.
-
-=item relationName
-
-Name of the relation to be loaded. This is the same as the table name.
-
-=item options
-
-A hash of load options.
-
-=item RETURN
-
-Returns a statistical object containing a list of the error messages.
-
-=back
-
-The permissible options are as follows.
-
-=over 4
-
-=item truncate
-
-If TRUE, then the table will be erased before loading.
-
-=item mode
-
-Mode in which the load should operate, either C<low_priority> or C<concurrent>.
-This option is only applicable to a MySQL database.
-
-=item partial
-
-If TRUE, then it is assumed that this is a partial load, and the table will not
-be analyzed and compacted at the end.
-
-=item failOnError
-
-If TRUE, then when an error occurs, the process will be killed; otherwise, the
-process will stay alive, but a message will be put into the statistics object.
-
-=item dup
-
-If C<ignore>, duplicate rows will be ignored. If C<replace>, duplicate rows will
-replace previous instances. If omitted, duplicate rows will cause an error.
-
-=back
-
-=cut
-
-sub LoadTable {
-    # Get the parameters.
-    my ($self, $fileName, $relationName, %options) = @_;
-    # Record any error message in here. If it's defined when we're done
-    # and failOnError is set, we confess it.
-    my $errorMessage;
-    # Create the statistical return object.
-    my $retVal = _GetLoadStats();
-    # Trace the fact of the load.
-    # Get the database handle.
-    my $dbh = $self->{_dbh};
-    # Get the input file size.
-    my $fileSize = -s $fileName;
-    # Get the relation data.
-    my $relation = $self->FindRelation($relationName);
-    # Check the truncation flag.
-    if ($options{truncate}) {
-        # Compute the row count estimate. We take the size of the load file,
-        # divide it by the estimated row size, and then multiply by 8 to
-        # leave extra room. We postulate a minimum row count of 10000 to
-        # prevent problems with incoming empty load files.
-        my $rowSize = $self->EstimateRowSize($relationName);
-        my $estimate = $fileSize * 8 / $rowSize;
-        if ($estimate < 10000) {
-            $estimate = 10000;
-        }
-        # Re-create the table without its index.
-        $self->CreateTable($relationName, unindexed => 1, estimate => $estimate);
-        # If this is a pre-index DBMS, create the index here.
-        if ($dbh->{_preIndex}) {
-            eval {
-                $self->CreateIndexes($relationName);
-            };
-            if ($@) {
-                $retVal->AddMessage($@);
-                $errorMessage = $@;
-            }
-        }
-    }
-    # Load the table.
-    my $rv;
-    eval {
-        $rv = $dbh->load_table(file => $fileName, tbl => $relationName,
-                               style => $options{mode}, 'local' => 'LOCAL',
-                               dup => $options{dup} );
-    };
-    if (!defined $rv) {
-        $retVal->AddMessage($@) if ($@);
-        $errorMessage = "Table load failed for $relationName using $fileName.";
-        $retVal->AddMessage("$errorMessage: " . $dbh->error_message);
-    } else {
-        # Here we successfully loaded the table.
-        my $size = -s $fileName;
-        $retVal->Add("bytes-loaded", $size);
-        $retVal->Add("tables-loaded" => 1);
-        # If we're rebuilding, we need to create the table indexes.
-        if ($options{truncate}) {
-            # Indexes are created here for PostGres. For PostGres, indexes are
-            # best built at the end. For MySQL, the reverse is true.
-            if (! $dbh->{_preIndex}) {
-                eval {
-                    $self->CreateIndexes($relationName);
-                };
-                if ($@) {
-                    $errorMessage = $@;
-                    $retVal->AddMessage($errorMessage);
-                }
-            }
-        }
-    }
-    if ($errorMessage && $options{failOnError}) {
-        # Here the load failed and we want to error out.
-        Confess($errorMessage);
-    }
-    # Analyze the table to improve performance.
-    if (! $options{partial}) {
-        $self->Analyze($relationName);
-    }
-    # Return the statistics.
-    return $retVal;
-}
-
-
-=head3 Analyze
-
-    $erdb->Analyze($tableName);
-
-Analyze and compact a table in the database. This is useful after a load
-to improve the performance of the indexes.
-
-=over 4
-
-=item tableName
-
-Name of the table to be analyzed and compacted.
-
-=back
-
-=cut
-
-sub Analyze {
-    # Get the parameters.
-    my ($self, $tableName) = @_;
-    # Analyze the table.
-    $self->{_dbh}->vacuum_it($tableName);
-}
-
-=head3 TruncateTable
-
-    $erdb->TruncateTable($table);
-
-Delete all rows from a table quickly. This uses the built-in SQL
-C<TRUNCATE> statement, which effectively drops and re-creates a table
-with all its settings intact.
-
-=over 4
-
-=item table
-
-Name of the table to be cleared.
-
-=back
-
-=cut
-
-sub TruncateTable {
-    # Get the parameters.
-    my ($self, $table) = @_;
-    # Get the database handle.
-    my $dbh = $self->{_dbh};
-    # Execute a truncation comment.
-    $dbh->truncate_table($table);
-}
-
-=head3 DropRelation
-
-    $erdb->DropRelation($relationName);
-
-Physically drop a relation from the database.
-
-=over 4
-
-=item relationName
-
-Name of the relation to drop. If it does not exist, this method will have
-no effect.
-
-=back
-
-=cut
-
-sub DropRelation {
-    # Get the parameters.
-    my ($self, $relationName) = @_;
-    # Get the database handle.
-    my $dbh = $self->{_dbh};
-    # Drop the relation. The method used here has no effect if the relation
-    # does not exist.
-    $dbh->drop_table(tbl => $relationName);
-}
-
-=head3 DumpRelations
-
-    $erdb->DumpRelations($outputDirectory);
-
-Write the contents of all the relations to tab-delimited files in the specified directory.
-Each file will have the same name as the relation dumped, with an extension of DTX.
-
-=over 4
-
-=item outputDirectory
-
-Name of the directory into which the relation files should be dumped.
-
-=back
-
-=cut
-
-sub DumpRelations {
-    # Get the parameters.
-    my ($self, $outputDirectory) = @_;
-    # Now we need to run through all the relations. First, we loop through the entities.
-    my $metaData = $self->{_metaData};
-    my $entities = $metaData->{Entities};
-    for my $entityName (keys %{$entities}) {
-        my $entityStructure = $entities->{$entityName};
-        # Get the entity's relations.
-        my $relationList = $entityStructure->{Relations};
-        # Loop through the relations, dumping them.
-        for my $relationName (keys %{$relationList}) {
-            $self->_DumpRelation($outputDirectory, $relationName);
-        }
-    }
-    # Next, we loop through the relationships.
-    my $relationships = $metaData->{Relationships};
-    for my $relationshipName (keys %{$relationships}) {
-        # Are we embedded?
-        if (! $self->IsEmbedded($relationshipName)) {
-            # No. Dump this relationship's relation.
-            $self->_DumpRelation($outputDirectory, $relationshipName);
-        }
-    }
-}
-
-=head3 DumpTable
-
-    my $count = $erdb->DumpTable($tableName, $directory);
-
-Dump the specified table to the named directory. This will create a load
-file having the same name as the relation with an extension of DTX. This
-file can then be used to reload the table at a later date. If the table
-does not exist, no action will be taken.
-
-=over 4
-
-=item tableName
-
-Name of the table to dump.
-
-=item directory
-
-Name of the directory in which the dump file should be placed.
-
-=item RETURN
-
-Returns the number of records written.
-
-=back
-
-=cut
-
-sub DumpTable {
-    # Get the parameters.
-    my ($self, $tableName, $directory) = @_;
-    # Declare the return variable.
-    my $retVal;
-    # Insure the table name is valid.
-    if (exists $self->{_metaData}->{RelationTable}->{$tableName}) {
-        # Call the internal dumper.
-        $retVal = $self->_DumpRelation($directory, $tableName);
-    }
-    # Return the result.
-    return $retVal;
-}
-
-
-=head3 TypeDefault
-
-    my $value = ERDB::TypeDefault($type);
-
-Return the default value for fields of the specified type.
-
-=over 4
-
-=item type
-
-Relevant type name.
-
-=item RETURN
-
-Returns a default value suitable for fields of the specified type.
-
-=back
-
-=cut
-
-sub TypeDefault {
-    # Get the parameters.
-    my ($type) = @_;
-    # Validate the type.
-    if (! exists $TypeTable->{$type}) {
-        Confess("TypeDefault called for invalid type \"$type\".")
-    }
-    # Return the result.
-    return $TypeTable->{$type}->default();
-}
-
-=head3 LoadTables
-
-    my $stats = $erdb->LoadTables($directoryName, $rebuild);
-
-This method will load the database tables from a directory. The tables must
-already have been created in the database. (This can be done by calling
-L</CreateTables>.) The caller passes in a directory name; all of the relations
-to be loaded must have a file in the directory with the same name as the
-relation with a suffix of C<.dtx>. Each file must be a tab-delimited table of
-encoded field values. Each line of the file will be loaded as a row of the
-target relation table.
-
-=over 4
-
-=item directoryName
-
-Name of the directory containing the relation files to be loaded.
-
-=item rebuild
-
-TRUE if the tables should be dropped and rebuilt, else FALSE.
-
-=item RETURN
-
-Returns a L</Stats> object describing the number of records read and a list of
-the error messages.
-
-=back
-
-=cut
-
-sub LoadTables {
-    # Get the parameters.
-    my ($self, $directoryName, $rebuild) = @_;
-    # Start the timer.
-    my $startTime = gettimeofday;
-    # Clean any trailing slash from the directory name.
-    $directoryName =~ s!/\\$!!;
-    # Declare the return variable.
-    my $retVal = Stats->new();
-    # Get the relation names.
-    my @relNames = $self->GetTableNames();
-    for my $relationName (@relNames) {
-        # Try to load this relation.
-        my $result = $self->_LoadRelation($directoryName, $relationName,
-                                          $rebuild);
-        # Accumulate the statistics.
-        $retVal->Accumulate($result);
-    }
-    # Add the duration of the load to the statistical object.
-    $retVal->Add('duration', gettimeofday - $startTime);
-    # Return the accumulated statistics.
-    return $retVal;
-}
-
-=head3 CreateTables
-
-    $erdb->CreateTables();
-
-This method creates the tables for the database from the metadata structure
-loaded by the constructor. It is expected this function will only be used on
-rare occasions, when the user needs to start with an empty database. Otherwise,
-the L</LoadTables> method can be used by itself with the truncate flag turned
-on.
-
-=cut
-
-sub CreateTables {
-    # Get the parameters.
-    my ($self) = @_;
-    # Get the relation names.
-    my @relNames = $self->GetTableNames();
-    # Loop through the relations.
-    for my $relationName (@relNames) {
-        # Create a table for this relation.
-        $self->CreateTable($relationName);
-    }
-}
-
-=head3 CreateTable
-
-    $erdb->CreateTable($tableName, %options);
-
-Create the table for a relation and optionally create its indexes.
-
-=over 4
-
-=item relationName
-
-Name of the relation (which will also be the table name).
-
-=item options
-
-A hash of options, including zero or more of the following.
-
-=over 4
-
-=item unindexed
-
-If TRUE, no indexes will be created for the relation. If this option is
-specified, L</CreateIndex> must be called later to bring the indexes
-into existence.
-
-=item estimate
-
-If specified, the estimated maximum number of rows for the relation. This
-information allows the creation of tables using storage engines that are
-faster but require size estimates, such as MyISAM.
-
-=item nodrop
-
-If TRUE, the table will not be dropped before creation. This will cause an
-error if the table already exists.
-
-=back
-
-=back
-
-=cut
-
-sub CreateTable {
-    # Get the parameters.
-    my ($self, $relationName, %options) = @_;
-    # Get the database handle.
-    my $dbh = $self->{_dbh};
-    # Get the quote character.
-    my $q = $self->q;
-    # Determine whether or not the relation is primary.
-    my $rootFlag = $self->_IsPrimary($relationName);
-    # Create a list of the field data.
-    my $fieldThing = $self->ComputeFieldString($relationName);
-    # Insure the table is not already there.
-    if (! $options{nodrop}) {
-        $dbh->drop_table(tbl => $q . $relationName . $q);
-    }
-    # Create an estimate of the table size.
-    my $estimation;
-    if ($options{estimate}) {
-        $estimation = [$self->EstimateRowSize($relationName), $options{estimate}];
-    }
-    # Create the table.
-    $dbh->create_table(tbl => $q . $relationName . $q, flds => $fieldThing,
-                       estimates => $estimation);
-    # If we want to build the indexes, we do it here. Note that the full-text
-    # search index will not be built until the table has been loaded.
-    if (! $options{unindexed}) {
-        $self->CreateIndexes($relationName);
-    }
-}
-
-=head3 ComputeFieldString
-
-    my $fieldString = $erdb->ComputeFieldString($relationName);
-
-Return the comma-delimited field definition string for a relation. This can be plugged directly into an SQL
-C<CREATE> statement.
-
-=over 4
-
-=item relationName
-
-Name of the relation whose field definition string is desired.
-
-=item RETURN
-
-Returns a string listing SQL field definitions, in the proper order, separated by commas.
-
-=back
-
-=cut
-
-sub ComputeFieldString {
-    # Get the parameters.
-    my ($self, $relationName) = @_;
-    # Get the relation data.
-    my $relationData = $self->FindRelation($relationName);
-    # Create a list of the field data.
-    my @fieldList;
-    for my $fieldData (@{$relationData->{Fields}}) {
-        # Assemble the field name and type.
-        my $fieldString = $self->_FieldString($fieldData);
-        # Push the result into the field list.
-        push @fieldList, $fieldString;
-    }
-    # Convert the field list into a comma-delimited string.
-    my $retVal = join(', ', @fieldList);
-    return $retVal;
-}
-
-=head3 VerifyFields
-
-    $erdb->VerifyFields($relName, \@fieldList);
-
-Run through the list of proposed field values, insuring that all of them are
-valid.
-
-=over 4
-
-=item relName
-
-Name of the relation for which the specified fields are destined.
-
-=item fieldList
-
-Reference to a list, in order, of the fields to be put into the relation.
-
-=back
-
-=cut
-
-sub VerifyFields {
-    # Get the parameters.
-    my ($self, $relName, $fieldList) = @_;
-    # Initialize the return value.
-    my $retVal = 0;
-    # Get the relation definition.
-    my $relData = $self->FindRelation($relName);
-    # Get the list of field descriptors.
-    my $fieldThings = $relData->{Fields};
-    my $fieldCount = scalar @{$fieldThings};
-    # Loop through the two lists.
-    for (my $i = 0; $i < $fieldCount; $i++) {
-        # Get the descriptor and type of the current field.
-        my $fieldThing = $fieldThings->[$i];
-        my $fieldType = $TypeTable->{$fieldThing->{type}};
-        Confess("Undefined field type $fieldThing->{type} in position $i ($fieldThing->{name}) of $relName.") if (! defined $fieldType);
-        # Validate it.
-        my $message = $fieldType->validate($fieldList->[$i]);
-        if ($message) {
-            # It's invalid. Generate an error.
-            Confess("Error in field $i ($fieldThing->{name}) of $relName: $message");
-        }
-    }
-    # Return a 0 value, for backward compatibility.
-    return 0;
-}
-
-=head3 DigestFields
-
-    $erdb->DigestFields($relName, $fieldList);
-
-Prepare the fields of a relation for output to a load file.
-
-=over 4
-
-=item relName
-
-Name of the relation to which the fields belong.
-
-=item fieldList
-
-List of field contents to be loaded into the relation.
-
-=back
-
-=cut
-#: Return Type ;
-sub DigestFields {
-    # Get the parameters.
-    my ($self, $relName, $fieldList) = @_;
-    # Get the relation definition.
-    my $relData = $self->FindRelation($relName);
-    # Get the list of field descriptors.
-    my $fieldTypes = $relData->{Fields};
-    my $fieldCount = scalar @{$fieldTypes};
-    # Loop through the two lists.
-    for (my $i = 0; $i < $fieldCount; $i++) {
-        # Get the type of the current field.
-        my $fieldType = $fieldTypes->[$i]->{type};
-        # Encode the field value in place.
-        $fieldList->[$i] = $TypeTable->{$fieldType}->encode($fieldList->[$i], 1);
-    }
-}
-
-=head3 EncodeField
-
-    my $coding = $erdb->EncodeField($fieldName, $value);
-
-Convert the specified value to the proper format for storing in the
-specified database field. The field name should be specified in the
-standard I<object(field)> format, e.g. C<Feature(id)> for the C<id> field
-of the C<Feature> table.
-
-=over 4
-
-=item fieldName
-
-Name of the field, specified in as an object name with the field name
-in parentheses.
-
-=item value
-
-Value to encode for placement in the field.
-
-=item RETURN
-
-Coded value ready to put in the database. In most cases, this will be
-identical to the original input.
-
-=back
-
-=cut
-
-sub EncodeField {
-    # Get the parameters.
-    my ($self, $fieldName, $value) = @_;
-    # Find the field type.
-    my $fieldSpec = $self->_FindField($fieldName);
-    my $retVal = encode($fieldSpec->{type}, $value);
-    # Return the result.
-    return $retVal;
-}
-
-=head3 encode
-
-    my $coding = ERDB::encode($type, $value);
-
-Encode a value of the specified type for storage in the database or for
-use as a query parameter. Encoding is automatic for all ERDB methods except
-when loading a table from a user-supplied load file or when processing
-the parameters for a query filter string. This method can be used in
-those situations to remedy the lack.
-
-=over 4
-
-=item type
-
-Name of the incoming value's data type.
-
-=item value
-
-Value to encode into a string.
-
-=item RETURN
-
-Returns the encoded value.
-
-=back
-
-=cut
-
-sub encode {
-    # Get the parameters.
-    my ($type, $value) = @_;
-    # Get the type definition.
-    my $typeData = $TypeTable->{$type};
-    # Complain if it doesn't exist.
-    Confess("Invalid data type \"$type\" specified in encoding.") if ! defined $typeData;
-    # Encode the value.
-    my $retVal = $typeData->encode($value);
-    # Return the result.
-    return $retVal;
-}
-
-=head3 DecodeField
-
-    my $value = $erdb->DecodeField($fieldName, $coding);
-
-Convert the stored coding of the specified field to the proper format for
-use by the client program. This is essentially the inverse of
-L</EncodeField>.
-
-=over 4
-
-=item fieldName
-
-Name of the field, specified as an object name with the field name
-in parentheses.
-
-=item coding
-
-Coded data from the database.
-
-=item RETURN
-
-Returns the original form of the coded data.
-
-=back
-
-=cut
-
-sub DecodeField {
-    # Get the parameters.
-    my ($self, $fieldName, $coding) = @_;
-    # Declare the return variable.
-    my $retVal = $coding;
-    # Get the field type.
-    my $fieldSpec = $self->_FindField($fieldName);
-    my $type = $fieldSpec->{type};
-    # Process according to the type.
-    $retVal = $TypeTable->{$type}->decode($coding);
-    # Return the result.
-    return $retVal;
-}
-
-
-=head3 DigestKey
-
-    my $digested = ERDB::DigestKey($longString);
-
-Return the digested value of a string. The digested value is a fixed
-length (22 characters) MD5 checksum. It can be used as a more convenient
-version of a symbolic key.
-
-=over 4
-
-=item longString
-
-String to digest.
-
-=item RETURN
-
-Digested value of the string.
-
-=back
-
-=cut
-
-sub DigestKey {
-    # Allow object-based calls for backward compatability.
-    shift if UNIVERSAL::isa($_[0], __PACKAGE__);
-    # Get the parameters.
-    my ($keyValue) = @_;
-    # Compute the digest.
-    my $retVal = md5_base64($keyValue);
-    # Return the result.
-    return $retVal;
-}
-
-=head3 CreateIndexes
-
-    $erdb->CreateIndexes($relationName);
-
-Create the indexes for a relation. If a table is being loaded from a large
-source file (as is the case in L</LoadTable>), it is sometimes best to create
-the indexes after the load. If that is the case, then L</CreateTable> should be
-called with the index flag set to FALSE, and this method used after the load to
-create the indexes for the table.
-
-=over 4
-
-=item relationName
-
-Name of the relation whose indexes are to be created.
-
-=back
-
-=cut
-
-sub CreateIndexes {
-    # Get the parameters.
-    my ($self, $relationName) = @_;
-    # Get the relation's descriptor.
-    my $relationData = $self->FindRelation($relationName);
-    # Get the database handle.
-    my $dbh = $self->{_dbh};
-    # Get the quote character.
-    my $q = $self->q;
-    # Now we need to create this relation's indexes. We do this by looping
-    # through its index table.
-    my $indexHash = $relationData->{Indexes};
-    for my $indexName (keys %{$indexHash}) {
-        $self->CreateIndex($relationName, $indexName);
-    }
-}
-
-=head3 CreateIndex
-
-    $erdb->CreateIndex($relationName, $indexName);
-
-Create the index on the specified relation with the specified name.
-
-=over 4
-
-=item relationName
-
-Name of the relation on which the index is to be created.
-
-=item indexName
-
-Name of the index in the relation's index set.
-
-=back
-
-=cut
-
-sub CreateIndex {
-    # Get the parameters.
-    my ($self, $relationName, $indexName) = @_;
-    # Get the index descriptor.
-    my $relationData = $self->FindRelation($relationName);
-    my $indexData = $relationData->{Indexes}{$indexName};
-    # Get the DBKernel handle.
-    my $dbh = $self->{_dbh};
-    # Get the quote character.
-    my $q = $self->q;
-    # Get the index's field list.
-    my @rawFields = @{$indexData->{IndexFields}};
-    # Get a hash of the relation's field types.
-    my %types = map { $_->{name} => $_->{type} } @{$relationData->{Fields}};
-    # We need to check for partial-indexed fields so we can append a length limitation
-    # for them. To do that, we need the relation's field list.
-    my $relFields = $relationData->{Fields};
-    for (my $i = 0; $i <= $#rawFields; $i++) {
-        # Split the ordering suffix from the field name.
-        my ($field, $suffix) = split(/\s+/, $rawFields[$i]);
-        $suffix = "" if ! defined $suffix;
-        # Get the field type.
-        my $type = $types{$field};
-        # Ask if it requires using prefix notation for the index.
-        my $mod = $TypeTable->{$type}->indexMod();
-        if (! defined($mod)) {
-            Confess("Non-indexable type $type specified for index field in $relationName.");
-        } elsif ($mod) {
-            # Here we have an indexed field that requires a modification in order
-            # to work. This means we need to insert it between the
-            # field name and the ordering suffix. Note we make sure the
-            # suffix is defined.
-            $rawFields[$i] =  join(" ", $dbh->index_mod($q . $field . $q, $mod), $suffix);
-        } else {
-            # Here we have a normal field, so we quote it.
-            $rawFields[$i] = join(" ", $q . $field . $q, $suffix);
-        }
-    }
-    my @fieldList = _FixNames(@rawFields);
-    my $flds = join(', ', @fieldList);
-    # Get the index's uniqueness flag.
-    my $unique = ($indexData->{primary} ? 'primary' : ($indexData->{unique} ? 'unique' : undef));
-    # Compute the name to use. The primary index is called PRIMARY, but we need to give it a different
-    # name in the create statement.
-    my $actualName = ($indexData->{primary} ? "idxP$relationName" : $indexName);
-    # Create the index.
-    my $rv = $dbh->create_index(idx => "$q$actualName$q", tbl => "$q$relationName$q",
-                                flds => $flds, kind => $unique);
-    if (! $rv) {
-        Confess("Error creating index $indexName for $relationName using ($flds): " .
-                $dbh->error_message());
-    }
-}
-
-
-=head3 SetTestEnvironment
-
-    $erdb->SetTestEnvironment();
-
-Denote that this is a test environment. Certain performance-enhancing
-features may be disabled in a test environment.
-
-=cut
-
-sub SetTestEnvironment {
-    # Get the parameters.
-    my ($self) = @_;
-    # Tell the database we're in test mode.
-    $self->{_dbh}->test_mode();
-}
-
-=head3 dbName
-
-    my $dbName = $erdb->dbName();
-
-Return the physical name of the database currently attached to this object.
-
-=cut
-
-sub dbName {
-    # Get the parameters.
-    my ($self) = @_;
-    # We'll return the database name in here.
-    my $retVal;
-    # Get the connection string.
-    my $connect = $self->{_dbh}->{_connect};
-    # Extract the database name.
-    if ($connect =~ /dbname\=([^;])/) {
-        $retVal = $1;
-    }
-    # Return the result.
-    return $retVal;
-}
-
-
-=head2 Database Update Methods
-
-=head3 BeginTran
-
-    $erdb->BeginTran();
-
-Start a database transaction.
-
-=cut
-
-sub BeginTran {
-    my ($self) = @_;
-    $self->{_dbh}->begin_tran();
-
-}
-
-=head3 CommitTran
-
-    $erdb->CommitTran();
-
-Commit an active database transaction.
-
-=cut
-
-sub CommitTran {
-    my ($self) = @_;
-    $self->{_dbh}->commit_tran();
-}
-
-=head3 RollbackTran
-
-    $erdb->RollbackTran();
-
-Roll back an active database transaction.
-
-=cut
-
-sub RollbackTran {
-    my ($self) = @_;
-    $self->{_dbh}->roll_tran();
-}
-
-=head3 UpdateField
-
-    my $count = $erdb->UpdateField($fieldName, $oldValue, $newValue, $filter, $parms);
-
-Update all occurrences of a specific field value to a new value. The number of
-rows changed will be returned.
-
-=over 4
-
-=item fieldName
-
-Name of the field in L</Standard Field Name Format>.
-
-=item oldValue
-
-Value to be modified. All occurrences of this value in the named field will be
-replaced by the new value.
-
-=item newValue
-
-New value to be substituted for the old value when it's found.
-
-=item filter
-
-A standard ERDB filter clause. See L</Filter Clause>. The filter will be applied before
-any substitutions take place. Note that the filter clause in this case must only
-specify fields in the table containing fields.
-
-=item parms
-
-Reference to a list of parameter values in the filter. See L</Parameter List>.
-
-=item RETURN
-
-Returns the number of rows modified.
-
-=back
-
-=cut
-
-sub UpdateField {
-    # Get the parameters.
-    my ($self, $fieldName, $oldValue, $newValue, $filter, $parms) = @_;
-    # Get the object and field names from the field name parameter.
-    my ($objectName, $realFieldName) = ERDB::ParseFieldName($fieldName);
-    # Add the old value to the filter. Note we allow the possibility that no
-    # filter was specified.
-    my $realFilter = "$fieldName = ?";
-    if ($filter) {
-        $realFilter .= " AND $filter";
-    }
-    # Format the query filter.
-    my $sqlHelper = ERDB::Helpers::SQLBuilder->new($self, $objectName);
-    my $suffix = $sqlHelper->SetFilterClause($realFilter);
-    # Create the update statement. Note we need to get rid of the FROM clause
-    # and the field list is a single name.
-    $suffix =~ s/^FROM.+WHERE\s+//;
-    my $fieldList = $sqlHelper->ComputeFieldList($fieldName);
-    # Create the update statement.
-    my $command = "UPDATE $fieldList SET $fieldList = ? WHERE $suffix";
-    # Get the database handle.
-    my $dbh = $self->{_dbh};
-    # Add the old and new values to the parameter list. Note we allow the
-    # possibility that there are no user-supplied parameters.
-    my @params = ($newValue, $oldValue);
-    if (defined $parms) {
-        push @params, @{$parms};
-    }
-    # Execute the update.
-    my $retVal = $dbh->SQL($command, 0, @params);
-    # Make the funky zero a real zero.
-    if ($retVal == 0) {
-        $retVal = 0;
-    }
-    # Return the result.
-    return $retVal;
-}
-
-=head3 InsertValue
-
-    $erdb->InsertValue($entityID, $fieldName, $value);
-
-This method will insert a new value into the database. The value must be one
-associated with a secondary relation, since primary values cannot be inserted:
-they occur exactly once. Secondary values, on the other hand, can be missing
-or multiply-occurring.
-
-=over 4
-
-=item entityID
-
-ID of the object that is to receive the new value.
-
-=item fieldName
-
-Field name for the new value in L</Standard Field Name Format>. This specifies
-the entity name and the field name in a single string.
-
-=item value
-
-New value to be put in the field.
-
-=back
-
-=cut
-
-sub InsertValue {
-    # Get the parameters.
-    my ($self, $entityID, $fieldName, $value) = @_;
-    # Get the quote character.
-    my $q = $self->q;
-    # Parse the entity name and the real field name.
-    my ($entityName, $fieldTitle) = ERDB::ParseFieldName($fieldName);
-    if (! defined $entityName) {
-        Confess("Invalid field name specification \"$fieldName\" in InsertValue call.");
-    } else {
-        # Insure we are in an entity.
-        if (!$self->IsEntity($entityName)) {
-            Confess("$entityName is not a valid entity.");
-        } else {
-            my $entityData = $self->{_metaData}->{Entities}->{$entityName};
-            # Find the relation containing this field.
-            my $fieldHash = $entityData->{Fields};
-            if (! exists $fieldHash->{$fieldTitle}) {
-                Confess("$fieldTitle not found in $entityName.");
-            } else {
-                my $relation = $fieldHash->{$fieldTitle}->{relation};
-                if ($relation eq $entityName) {
-                    Confess("Cannot do InsertValue on primary field $fieldTitle of $entityName.");
-                } else {
-                    # Now we can create an INSERT statement.
-                    my $dbh = $self->{_dbh};
-                    my $fixedName = _FixName($fieldTitle);
-                    my $statement = "INSERT INTO $q$relation$q (id, $q$fixedName$q) VALUES(?, ?)";
-                    # Execute the command.
-                    my $codedValue = $self->EncodeField($fieldName, $value);
-                    $dbh->SQL($statement, 0, $entityID, $codedValue);
-                }
-            }
-        }
-    }
-}
-
-=head3 InsertObject
-
-    my $rows = $erdb->InsertObject($objectType, %fieldHash);
-
-    or
-
-    my $rows = $erdb->InsertObject($objectType, \%fieldHash, %options);
-
-Insert an object into the database. The object is defined by a type name and
-then a hash of field names to values. All field values should be
-represented by scalars. (Note that for relationships, the primary relation is
-the B<only> relation.) Field values for the other relations comprising the
-entity are always list references. For example, the following line inserts an
-inactive PEG feature named C<fig|188.1.peg.1> with aliases C<ZP_00210270.1> and
-C<gi|46206278>.
-
-    $erdb->InsertObject('Feature', id => 'fig|188.1.peg.1', active => 0,
-                        feature-type => 'peg', alias => ['ZP_00210270.1',
-                        'gi|46206278']);
-
-The next statement inserts a C<HasProperty> relationship between feature
-C<fig|158879.1.peg.1> and property C<4> with an evidence URL of
-C<http://seedu.uchicago.edu/query.cgi?article_id=142>.
-
-    $erdb->InsertObject('HasProperty', 'from-link' => 'fig|158879.1.peg.1',
-                        'to-link' => 4,
-                        evidence => 'http://seedu.uchicago.edu/query.cgi?article_id=142');
-
-
-=over 4
-
-=item newObjectType
-
-Type name of the object to insert.
-
-=item fieldHash
-
-Hash of field names to values. The field names should be specified in
-L</Standard Field Name Format>. The default object name is the name of the
-object being inserted. The values will be encoded for storage by this method.
-Note that this can be an inline hash (for backward compatibility) or a hash
-reference.
-
-=item options
-
-Hash of insert options. The current list of options is
-
-=over 8
-
-=item ignore (deprecated)
-
-If TRUE, then duplicate-record errors will be suppressed. If the record already exists, the insert
-will not take place.
-
-=item dup
-
-If specified, then duplicate-record errors will be suppressed. If C<ignore> is specified, duplicate
-records will be discarded. If C<replace> is specified, duplicate records will replace the previous
-version.
-
-=item encoded
-
-If TRUE, the fields are presumed to be already encoded for loading.
-
-=back
-
-=item RETURN
-
-Returns the number of rows inserted.
-
-=back
-
-=cut
-
-sub InsertObject {
-    # Get the parameters.
-    my ($self, $newObjectType, $first, @leftOvers) = @_;
-    # Denote that so far we have not inserted anything.
-    my $retVal = 0;
-    # Create the field hash.
-    my ($fieldHash, $options);
-    if (ref $first eq 'HASH') {
-        $fieldHash = $first;
-        $options = { @leftOvers }
-    } else {
-        $fieldHash = { $first, @leftOvers };
-        $options = {}
-    }
-    # Get the database handle.
-    my $dbh = $self->{_dbh};
-    # Parse the field hash. We need to strip off the table names and
-    # encode the values.
-    my %fixedHash = $self->_SingleTableHash($fieldHash, $newObjectType, $options->{encoded});
-    # Get the relation descriptor.
-    my $relationData = $self->FindRelation($newObjectType);
-    # We'll need a list of the fields being inserted, a list of the corresponding
-    # values, and a list of fields the user forgot to specify.
-    my @fieldNameList = ();
-    my @valueList = ();
-    my @missing = ();
-    # Get the quote character.
-    my $q = $self->q;
-    # Loop through the fields in the relation.
-    for my $fieldDescriptor (@{$relationData->{Fields}}) {
-        # Get the field name and save it. Note we need to fix it up so the hyphens
-        # are converted to underscores.
-        my $fieldName = $fieldDescriptor->{name};
-        my $fixedName = _FixName($fieldName);
-        # Look for the named field in the incoming structure. As a courtesy to the
-        # caller, we accept both the real field name or the fixed-up one.
-        if (exists $fixedHash{$fieldName}) {
-            # Here we found the field. There is a special case for the ID that
-            # we have to check for.
-            if (! defined $fixedHash{$fieldName} && $fieldName eq 'id') {
-                # This is the special case. The ID is going to be computed at
-                # insert time, so we skip it.
-            } else {
-                # Normal case. Stash it in both lists.
-                push @valueList, $fixedHash{$fieldName};
-                push @fieldNameList, "$q$fixedName$q";
-            }
-        } else {
-            # Here the field is not present. Check for a default.
-            my $default = $self->_Default($newObjectType, $fieldName);
-            if (defined $default) {
-                # Yes, we have a default. Push it into the two lists.
-                push @valueList, $default;
-                push @fieldNameList, "$q$fixedName$q";
-            } else {
-                # No, this field is officially missing.
-                push @missing, $fieldName;
-            }
-        }
-    }
-    # Only proceed if there are no missing fields.
-    if (@missing > 0) {
-        Confess("Insert for $newObjectType failed due to missing fields: " .
-            join(' ', @missing)) if T(1);
-    } else {
-        # Build the INSERT statement.
-        my $command = "INSERT";
-        if ($options->{ignore}) {
-            $command = "INSERT IGNORE";
-        } elsif ($options->{dup}) {
-            if ($options->{dup} eq 'ignore') {
-                $command = "INSERT IGNORE";
-            } elsif ($options->{dup} eq 'replace') {
-                $command = "REPLACE";
-            }
-        }
-        my $statement = "$command INTO $q$newObjectType$q (" . join (', ', @fieldNameList) .
-            ") VALUES (";
-        # Create a marker list of the proper size and put it in the statement.
-        my @markers = ();
-        while (@markers < @fieldNameList) { push @markers, '?'; }
-        $statement .= join(', ', @markers) . ")";
-        # We have the insert statement, so prepare it.
-        my $sth = $dbh->prepare_command($statement);
-        # Execute the INSERT statement with the specified parameter list.
-        $retVal = $sth->execute(@valueList);
-        if (!$retVal) {
-            my $errorString = $sth->errstr();
-            Confess("Error inserting into $newObjectType: $errorString");
-        } else {
-            # Convert a true 0 to a false 0.
-            $retVal = 0 if ($retVal < 1);
-        }
-    }
-    # Did we successfully insert an entity?
-    if ($self->IsEntity($newObjectType) && $retVal) {
-        # Yes. Check for secondary fields.
-        my %fieldTuples = $self->GetSecondaryFields($newObjectType);
-        # Loop through them, inserting their values (if any);
-        for my $field (keys %fieldTuples) {
-            # Get the value.
-            my $values = $fieldHash->{$field};
-            # Only proceed if it IS there.
-            if (defined $values) {
-                # Insure we have a list reference.
-                if (ref $values ne 'ARRAY') {
-                    $values = [$values];
-                }
-                # Loop through the values, inserting them.
-                for my $value (@$values) {
-                    $self->InsertValue($fieldHash->{id}, "$newObjectType($field)", $value);
-                    $retVal++;
-                }
-            }
-        }
-    }
-    # Return the number of rows inserted.
-    return $retVal;
-}
-
-=head3 UpdateEntity
-
-    $erdb->UpdateEntity($entityName, $id, %fields);
-
-or
-
-    my $ok = $erdb->UpdateEntity($entityName, $id, \%fields, $optional);
-
-Update the values of an entity. This is an unprotected update, so it should only be
-done if the database resides on a database server.
-
-=over 4
-
-=item entityName
-
-Name of the entity to update. (This is the entity type.)
-
-=item id
-
-ID of the entity to update. If no entity exists with this ID, an error will be thrown.
-
-=item fields
-
-Hash mapping field names to their new values. All of the fields named
-must be in the entity's primary relation, and they cannot any of them be the ID field.
-Field names should be in the L</Standard Field Name Format>. The default object name in
-this case is the entity name.
-
-=item optional
-
-If specified and TRUE, then the update is optional and will return TRUE if successful and FALSE
-if the entity instance was not found. If this parameter is present, I<fields> must be a hash
-reference and not a raw hash.
-
-=back
-
-=cut
-
-sub UpdateEntity {
-    # Get the parameters.
-    my ($self, $entityName, $id, $first, @leftovers) = @_;
-    # Get the quote character.
-    my $q = $self->q;
-    # Get the field hash and optional-update flag.
-    my ($fields, $optional);
-    if (ref $first eq 'HASH') {
-        $fields = $first;
-        $optional = $leftovers[0];
-    } else {
-        $fields = { $first, @leftovers };
-    }
-    # Fix up the field name hash.
-    my @fieldList = keys %{$fields};
-    # Verify that the fields exist.
-    my $checker = $self->GetFieldTable($entityName);
-    for my $field (@fieldList) {
-        my $normalizedField = $field;
-        $normalizedField =~ tr/_/-/;
-        if ($normalizedField eq 'id') {
-            Confess("Cannot update the ID field for entity $entityName.");
-        } elsif ($checker->{$normalizedField}->{relation} ne $entityName) {
-            Confess("Cannot find $field in primary relation of $entityName.");
-        }
-    }
-    # Build the SQL statement.
-    my @sets = ();
-    my @valueList = ();
-    for my $field (@fieldList) {
-        push @sets, $q . _FixName($field) . $q . " = ?";
-        my $value = $self->EncodeField("$entityName($field)", $fields->{$field});
-        push @valueList, $value;
-    }
-    my $command = "UPDATE $q$entityName$q SET " . join(", ", @sets) . " WHERE id = ?";
-    # Add the ID to the list of binding values.
-    push @valueList, $id;
-    # This will be the return value.
-    my $retVal = 1;
-    # Call SQL to do the work.
-    my $rows = $self->{_dbh}->SQL($command, 0, @valueList);
-    # Check for errors.
-    if ($rows == 0) {
-        if ($optional) {
-            $retVal = 0;
-        } else {
-            Confess("Entity $id of type $entityName not found.");
-        }
-    }
-    # Return the success indication.
-    return $retVal;
-}
-
-=head3 Reconnect
-
-    my $changeCount = $erdb->Reconnect($relName, $linkType, $oldID, $newID);
-
-Move a relationship so it points to a new entity instance. All instances that reference
-a specified ID will be updated to specify a new ID.
-
-=over 4
-
-=item relName
-
-Name of the relationship to update.
-
-=item linkType
-
-C<from> to update the from-link. C<to> to update the to-link.
-
-=item oldID
-
-Old ID value to be changed.
-
-=item new ID
-
-New ID value to be substituted for the old one.
-
-=item RETURN
-
-Returns the number of rows updated.
-
-=back
-
-=cut
-
-sub Reconnect {
-    # Get the parameters.
-    my ($self, $relName, $linkType, $oldID, $newID) = @_;
-    # Get the database handle.
-    my $dbh = $self->{_dbh};
-    # Get the quote character.
-    my $q = $self->q;
-    # Compute the link name.
-    my $linkName = $linkType . "_link";
-    # Create the update statement.
-    my $stmt = "UPDATE $q$relName$q SET $linkName = ? WHERE $linkName = ?";
-    # Apply the update.
-    my $retVal = $dbh->SQL($stmt, 0, $newID, $oldID);
-    # Return the number of rows changed.
-    return $retVal;
-}
-
-=head3 MoveEntity
-
-    my $stats = $erdb->MoveEntity($entityName, $oldID, $newID);
-
-Transfer all relationship records pointing to a specified entity instance so they
-point to a different entity instance. This requires calling L</Reconnect> on all
-the relationships that connect to the entity.
-
-=over 4
-
-=item entityName
-
-Name of the relevant entity type.
-
-=item oldID
-
-ID of the obsolete entity instance. All relationship records containing this ID will be
-changed.
-
-=item newID
-
-ID of the new entity instance. The relationship records containing the old ID will have
-this ID substituted for it.
-
-=item RETURN
-
-Returns a L<Stats> object describing the updates.
-
-=back
-
-=cut
-
-sub MoveEntity {
-    # Get the parameters.
-    my ($self, $entityName, $oldID, $newID) = @_;
-    # Create the statistics object.
-    my $retVal = Stats->new();
-    # Find the entity's connecting relationships.
-    my ($froms, $tos) = $self->GetConnectingRelationshipData($entityName);
-    # Process the relationship directions.
-    my %dirHash = (from => $froms, to => $tos);
-    for my $dir (keys %dirHash) {
-        # Reconnect the relationships in this direction.
-        for my $relName (keys %{$dirHash{$dir}}) {
-            my $changes = $self->Reconnect($relName, $dir, $oldID, $newID);
-            $retVal->Add("$dir-$relName" => $changes);
-        }
-    }
-    # Return the statistics.
-    return $retVal;
-}
-
-=head3 Delete
-
-    my $stats = $erdb->Delete($entityName, $objectID, %options);
-
-Delete an entity instance from the database. The instance is deleted along with
-all entity and relationship instances dependent on it. The definition of
-I<dependence> is recursive.
-
-An object is always dependent on itself. An object is dependent if it is a
-1-to-many or many-to-many relationship connected to a dependent entity or if it
-is the "to" entity connected to a 1-to-many dependent relationship.
-
-The idea here is to delete an entity and everything related to it. Because this
-is so dangerous, and option is provided to simply trace the resulting delete
-calls so you can verify the action before performing the delete.
-
-=over 4
-
-=item entityName
-
-Name of the entity type for the instance being deleted.
-
-=item objectID
-
-ID of the entity instance to be deleted.
-
-=item options
-
-A hash detailing the options for this delete operation.
-
-=item RETURN
-
-Returns a statistics object indicating how many records of each particular table were
-deleted.
-
-=back
-
-The permissible options for this method are as follows.
-
-=over 4
-
-=item keepRoot
-
-If TRUE, then the entity instances will not be deleted, only the dependent
-records.
-
-=item onlyRoot
-
-If TRUE, then the entity instance will be deleted, but none of the attached
-data will be removed (the opposite of C<keepRoot>).
-
-=back
-
-=cut
-
-sub Delete {
-    # Get the parameters.
-    my ($self, $entityName, $objectID, %options) = @_;
-    # Declare the return variable.
-    my $retVal = Stats->new();
-    # Get the quote character.
-    my $q = $self->q;
-    # Get the crossings table.
-    my $crossingTable = $self->{_metaData}{CrossingTable};
-    # Encode the object ID.
-    my $idParameter = $self->EncodeField("$entityName(id)", $objectID);
-    # Get the DBKernel object.
-    my $db = $self->{_dbh};
-    # We're going to generate all the paths branching out from the starting
-    # entity. One of the things we have to be careful about is preventing loops.
-    # We'll use a hash to determine if we've hit a loop.
-    my %alreadyFound = ($entityName => 1);
-    # This next list will contain the paths to delete. It is actual a list of lists.
-    # Each path is stored in the position determined by its length. We will process
-    # them from longest to shortest.
-    my @pathLists = ();
-    # This final list is used to remember what work still needs to be done. We
-    # push paths onto the list, then pop them off to extend the paths. We prime
-    # it with the starting point. Note that we will work hard to insure that the
-    # last item on a path in the to-do list is always an entity.
-    my @todoList = ([$entityName]);
-    while (@todoList) {
-        # Get the current path tuple.
-        my $current = pop @todoList;
-        # Stack it as a deletion request.
-        my $spLen = scalar @$current;
-        push @{$pathLists[$spLen]}, $current;
-        # Copy it into a list.
-        my @stackedPath = @$current;
-        # Pull off the last item on the path. It will always be an entity.
-        my $myEntityName = pop @stackedPath;
-        # Now we need to look for relationships connected to this entity. We skip
-        # this if "onlyRoot" is specified.
-        if (! $options{onlyRoot}) {
-            # Get the crossings table for this entity.
-            my $crossings = $crossingTable->{$myEntityName};
-            # Find the relationship that got us here. We don't want to go back.
-            my $reverseRel = '';
-            if (scalar @stackedPath) {
-                $reverseRel = $stackedPath[$#stackedPath];
-            }
-            # Loop through the crossings. They will all be relationships.
-            for my $crossingRel (keys %$crossings) {
-                # Get this relationship's descriptor.
-                my $relData = $self->FindRelationship($crossingRel);
-                # Are we backtracking?
-                if ($reverseRel ne $relData->{obverse} && $reverseRel ne $relData->{converse}) {
-                    # No. Form a new path for this crossing.
-                    my @newPath = (@stackedPath, $myEntityName, $crossingRel);
-                    my $newPathLen = scalar @newPath;
-                    # Push it into the path lists.
-                    push @{$pathLists[$newPathLen]}, \@newPath;
-                    # Are we going in the from-direction and is this relationship
-                    # 1-to-many and tight?
-                    if ($relData->{obverse} eq $crossingRel && $relData->{arity} eq '1M'
-                        && ! $relData->{loose}) {
-                        # Yes. Check the entity on the other end.
-                        my $target = $relData->{to};
-                        if (! $alreadyFound{$target}) {
-                            # It's new. Stack it for future processing.
-                            push @todoList, [@newPath, $target];
-                            $alreadyFound{$target} = 1;
-                        }
-                    }
-                }
-            }
-        }
-    }
-    # Loop through the path lists in reverse order.
-    while (scalar @pathLists) {
-        my $pathListSet = pop @pathLists;
-        if ($pathListSet) {
-            for my $path (@$pathListSet) {
-                # Set up for the delete.
-                my $pathThing = ERDB::Helpers::ObjectPath->new($self, @$path);
-                my ($target) = $pathThing->lastObject();
-                # Execute the deletion.
-                my $count = $pathThing->Delete("$entityName(id) = ?", [$idParameter]);
-                # Accumulate the statistics for this delete. The only rows deleted
-                # are from the target table, so we use its name to record the
-                # statistic.
-                $retVal->Add("delete-$target", $count);
-            }
-        }
-    }
-    # Return the result.
-    return $retVal;
-}
-
-=head3 Disconnect
-
-    my $count = $erdb->Disconnect($relationshipName, $originEntityName, $originEntityID);
-
-Disconnect an entity instance from all the objects to which it is related via
-a specific relationship. This will delete each relationship instance that
-connects to the specified entity.
-
-=over 4
-
-=item relationshipName
-
-Name of the relationship whose instances are to be deleted.
-
-=item originEntityName
-
-Name of the entity that is to be disconnected.
-
-=item originEntityID
-
-ID of the entity that is to be disconnected.
-
-=item RETURN
-
-Returns the number of rows deleted.
-
-=back
-
-=cut
-
-sub Disconnect {
-    # Get the parameters.
-    my ($self, $relationshipName, $originEntityName, $originEntityID) = @_;
-    # Initialize the return count.
-    my $retVal = 0;
-    # Get the quote character.
-    my $q = $self->q;
-    # Encode the entity ID.
-    my $idParameter = $self->EncodeField("$originEntityName(id)", $originEntityID);
-    # Get the relationship descriptor.
-    my $structure = $self->_GetStructure($relationshipName);
-    # Insure we have a relationship.
-    if (! exists $structure->{from}) {
-        Confess("$relationshipName is not a relationship in the database.");
-    } else {
-        # Get the database handle.
-        my $dbh = $self->{_dbh};
-        # We'll set this value to 1 if we find our entity.
-        my $found = 0;
-        # Loop through the ends of the relationship.
-        for my $dir ('from', 'to') {
-            if ($structure->{$dir} eq $originEntityName) {
-                $found = 1;
-                # Here we want to delete all relationship instances on this side of the
-                # entity instance.
-                # We do this delete in batches to keep it from dragging down the
-                # server.
-                my $limitClause = ($ERDBExtras::delete_limit ? "LIMIT $ERDBExtras::delete_limit" : "");
-                my $done = 0;
-                while (! $done) {
-                    # Do the delete.
-                    my $rows = $dbh->SQL("DELETE FROM $q$relationshipName$q WHERE ${dir}_link = ? $limitClause", 0, $idParameter);
-                    $retVal += $rows;
-                    # See if we're done. We're done if no rows were found or the delete is unlimited.
-                    $done = ($rows == 0 || ! $limitClause);
-                }
-            }
-        }
-        # Insure we found the entity on at least one end.
-        if (! $found) {
-            Confess("Entity \"$originEntityName\" does not use $relationshipName.");
-        }
-        # Return the count.
-        return $retVal;
-    }
-}
-
-=head3 DeleteRow
-
-    $erdb->DeleteRow($relationshipName, $fromLink, $toLink, \%values);
-
-Delete a row from a relationship. In most cases, only the from-link and to-link are
-needed; however, for relationships with intersection data values can be specified
-for the other fields using a hash.
-
-=over 4
-
-=item relationshipName
-
-Name of the relationship from which the row is to be deleted.
-
-=item fromLink
-
-ID of the entity instance in the From direction.
-
-=item toLink
-
-ID of the entity instance in the To direction.
-
-=item values
-
-Reference to a hash of other values to be used for filtering the delete.
-
-=back
-
-=cut
-
-sub DeleteRow {
-    # Get the parameters.
-    my ($self, $relationshipName, $fromLink, $toLink, $values) = @_;
-    # Get the quote character.
-    my $q = $self->q;
-    # Create a hash of all the filter information.
-    my %filter = ('from-link' => $fromLink, 'to-link' => $toLink);
-    if (defined $values) {
-        for my $key (keys %{$values}) {
-            $filter{$key} = $values->{$key};
-        }
-    }
-    # Build an SQL statement out of the hash.
-    my @filters = ();
-    my @parms = ();
-    for my $key (keys %filter) {
-        my ($keyTable, $keyName) = ERDB::ParseFieldName($key, $relationshipName);
-        push @filters, $q . _FixName($keyName) . $q . " = ?";
-        push @parms, $self->EncodeField("$keyTable($keyName)", $filter{$key});
-    }
-    my $command = "DELETE FROM $q$relationshipName$q WHERE " .
-                  join(" AND ", @filters);
-    # Execute it.
-    my $dbh = $self->{_dbh};
-    $dbh->SQL($command, undef, @parms);
-}
-
-=head3 DeleteLike
-
-    my $deleteCount = $erdb->DeleteLike($relName, $filter, \@parms);
-
-Delete all the relationship rows that satisfy a particular filter condition.
-Unlike a normal filter, only fields from the relationship itself can be used.
-
-=over 4
-
-=item relName
-
-Name of the relationship whose records are to be deleted.
-
-=item filter
-
-A filter clause for the delete query. See L</Filter Clause>.
-
-=item parms
-
-Reference to a list of parameters for the filter clause. See L</Parameter List>.
-
-=item RETURN
-
-Returns a count of the number of rows deleted.
-
-=back
-
-=cut
-
-sub DeleteLike {
-    # Get the parameters.
-    my ($self, $objectName, $filter, $parms) = @_;
-    # Declare the return variable.
-    my $retVal;
-    # Insure the parms argument is an array reference if the caller left it off.
-    if (! defined($parms)) {
-        $parms = [];
-    }
-    # Insure we have a relationship. The main reason for this is if we delete an entity
-    # instance we have to yank out a bunch of other stuff with it.
-    if ($self->IsEntity($objectName)) {
-        Confess("Cannot use DeleteLike on $objectName, because it is not a relationship.");
-    } else {
-        # Create the SQL command suffix to get the desierd records.
-        my $sqlHelper = ERDB::Helpers::SQLBuilder->new($self, $objectName);
-        my $suffix = $sqlHelper->SetFilterClause($filter);
-        # Convert it to a DELETE command.
-        my $command = "DELETE $suffix";
-        # Execute the command.
-        my $dbh = $self->{_dbh};
-        my $result = $dbh->SQL($command, 0, @{$parms});
-        # Check the results. Note we convert the "0D0" result to a real zero.
-        # A failure causes an abnormal termination, so the caller isn't going to
-        # worry about it.
-        if (! defined $result) {
-            Confess("Error deleting from $objectName: " . $dbh->errstr());
-        } elsif ($result == 0) {
-            $retVal = 0;
-        } else {
-            $retVal = $result;
-        }
-    }
-    # Return the result count.
-    return $retVal;
-}
-
-=head3 DeleteValue
-
-    my $numDeleted = $erdb->DeleteValue($entityName, $id, $fieldName, $fieldValue);
-
-Delete secondary field values from the database. This method can be used to
-delete all values of a specified field for a particular entity instance, or only
-a single value.
-
-Secondary fields are stored in two-column relations separate from an entity's
-primary table, and as a result a secondary field can legitimately have no value
-or multiple values. Therefore, it makes sense to talk about deleting secondary
-fields where it would not make sense for primary fields.
-
-=over 4
-
-=item id
-
-ID of the entity instance to be processed. If the instance is not found, this
-method will have no effect. If C<undef> is specified, all values for all of
-the entity instances will be deleted.
-
-=item fieldName
-
-Name of the field whose values are to be deleted, in L</Standard Field Name Format>.
-
-=item fieldValue (optional)
-
-Value to be deleted. If not specified, then all values of the specified field
-will be deleted for the entity instance. If specified, then only the values
-which match this parameter will be deleted.
-
-=item RETURN
-
-Returns the number of rows deleted.
-
-=back
-
-=cut
-
-sub DeleteValue {
-    # Get the parameters.
-    my ($self, $entityName, $id, $fieldName, $fieldValue) = @_;
-    # Get the quote character.
-    my $q = $self->q;
-    # Declare the return value.
-    my $retVal = 0;
-    # We need to set up an SQL command to do the deletion. First, we
-    # find the name of the field's relation.
-    my $table = $self->GetFieldTable($entityName);
-    # Now we need some data about this field.
-    my $field = $table->{$fieldName};
-    my $relation = $field->{relation};
-    # Make sure this is a secondary field.
-    if ($relation eq $entityName) {
-        Confess("Cannot delete values of $fieldName for $entityName.");
-    } else {
-        # Set up the SQL command to delete all values.
-        my $sql = "DELETE FROM $q$relation$q";
-        # Build the filter.
-        my @filters = ();
-        my @parms = ();
-        # Check for a filter by ID.
-        if (defined $id) {
-            push @filters, "id = ?";
-            push @parms, $self->EncodeField("$entityName(id)", $id);
-        }
-        # Check for a filter by value.
-        if (defined $fieldValue) {
-            push @filters, $q . _FixName($fieldName) . $q . " = ?";
-            push @parms, encode($field->{type}, $fieldValue);
-        }
-        # Append the filters to the command.
-        if (@filters) {
-            $sql .= " WHERE " . join(" AND ", @filters);
-        }
-        # Execute the command.
-        my $dbh = $self->{_dbh};
-        $retVal = $dbh->SQL($sql, 0, @parms);
-    }
-    # Return the result.
-    return $retVal;
-}
-
-
-=head2 Virtual Methods
-
-=head3 CleanKeywords
-
-    my $cleanedString = $erdb->CleanKeywords($searchExpression);
-
-Clean up a search expression or keyword list. This is a virtual method that may
-be overridden by the subclass. The base-class method removes extra spaces
-and converts everything to lower case.
-
-=over 4
-
-=item searchExpression
-
-Search expression or keyword list to clean. Note that a search expression may
-contain boolean operators which need to be preserved. This includes leading
-minus signs.
-
-=item RETURN
-
-Cleaned expression or keyword list.
-
-=back
-
-=cut
-
-sub CleanKeywords {
-    # Get the parameters.
-    my ($self, $searchExpression) = @_;
-    # Lower-case the expression and copy it into the return variable. Note that we insure we
-    # don't accidentally end up with an undefined value.
-    my $retVal = lc($searchExpression || "");
-    # Remove extra spaces.
-    $retVal =~ s/\s+/ /g;
-    $retVal =~ s/(^\s+)|(\s+$)//g;
-    # Return the result.
-    return $retVal;
-}
-
-=head3 PreferredName
-
-    my $name = $erdb->PreferredName();
-
-Return the variable name to use for this database when generating code. The default
-is C<erdb>.
-
-=cut
-
-sub PreferredName {
-    return 'erdb';
-}
-
-=head3 LoadDirectory
-
-    my $dirName = $erdb->LoadDirectory();
-
-Return the name of the directory in which load files are kept. The default is
-the FIG temporary directory, which is a really bad choice, but it's always there.
-
-=cut
-
-sub LoadDirectory {
-    # Get the parameters.
-    my ($self) = @_;
-    # Return the directory name.
-    return $self->{loadDirectory} || $ERDBExtras::temp;
-}
-
-=head2 Internal Utility Methods
-
-=head3 _FieldString
-
-    my $fieldString = $erdb->_FieldString($descriptor);
-
-Compute the definition string for a particular field from its descriptor
-in the relation table.
-
-=over 4
-
-=item descriptor
-
-Field descriptor containing the field's name and type.
-
-=item RETURN
-
-Returns the SQL declaration string for the field.
-
-=back
-
-=cut
-
-sub _FieldString {
-    # Get the parameters.
-    my ($self, $descriptor) = @_;
-    # Get the quote character.
-    my $q = $self->q;
-    # Get the fixed-up name.
-    my $fieldName = _FixName($descriptor->{name});
-    # Compute the SQL type.
-    my $fieldType = $self->_TypeString($descriptor);
-    # Check for nulls. We need to insure that the field is null-capable if it
-    # specifies nulls and that the nullability flag is prepared for the
-    # declaration.
-    my $nullFlag = "NOT NULL";
-    if ($descriptor->{null}) {
-        $nullFlag = "";
-        if (! $TypeTable->{$descriptor->{type}}->nullable()) {
-            Confess("Invalid DBD: field \"$fieldName\" is null, but not of a nullable type.");
-        }
-    }
-    # Assemble the result.
-    my $retVal = "$q$fieldName$q $fieldType $nullFlag";
-    # Return the result.
-    return $retVal;
-}
-
-=head3 _TypeString
-
-    my $typeString = $erdb->_TypeString($descriptor);
-
-Determine the SQL type corresponding to a field from its descriptor in the
-relation table.
-
-=over 4
-
-=item descriptor
-
-Field descriptor containing the field's name and type.
-
-=item RETURN
-
-Returns the SQL type string for the field.
-
-=back
-
-=cut
-
-sub _TypeString {
-    # Get the parameters.
-    my ($self, $descriptor) = @_;
-    # Compute the SQL type.
-    my $typeDescriptor = $TypeTable->{$descriptor->{type}};
-    my $retVal = $typeDescriptor->sqlType($self->{_dbh});
-    # Return it.
-    return $retVal;
-}
-
-=head3 _Default
-
-    my $defaultValue = $self->_Default($objectName, $fieldName);
-
-Return the default value for the specified field in the specified object.
-If no default value is specified, an undefined value will be returned.
-
-=over 4
-
-=item objectName
-
-Name of the object containing the field.
-
-=item fieldName
-
-Name of the field whose default value is desired.
-
-=item RETURN
-
-Returns the default value for the specified field, or an undefined value if
-no default is available.
-
-=back
-
-=cut
-
-sub _Default {
-    # Get the parameters.
-    my ($self, $objectName, $fieldName) = @_;
-    # Declare the return variable.
-    my $retVal;
-    # Get the field descriptor.
-    my $fieldTable = $self->GetFieldTable($objectName);
-    my $fieldData = $fieldTable->{$fieldName};
-    # Check for a default value. The default value is already encoded,
-    # so no conversion is required.
-    if (exists $fieldData->{default}) {
-        $retVal = $fieldData->{default};
-    } else {
-        # No default for the field, so get the default for the type.
-        # This will be undefined if the type has no default, either.
-        $retVal = TypeDefault($fieldData->{type});
-    }
-    # Return the result.
-    return $retVal;
-}
-
-
-=head3 _SingleTableHash
-
-    my %fixedHash = $self->_SingleTableHash($fieldHash, $objectName, $unchanged);
-
-Convert a hash of field names in L</Standard Field Name Format> to field values
-into a hash of simple field names to encoded values. This is a common
-utility function performed by most update-related methods.
-
-=over 4
-
-=item fieldHash
-
-A hash mapping field names to values. The field names must be in
-L</Standard Field Name Format> and must all belong to the same table.
-
-=item objectName
-
-The default object name to be used when no object name is specified for
-the field.
-
-=item unchanged
-
-If TRUE, the field values will not be encoded for storage. (It is presumed they already are.) The default is FALSE.
-
-=item RETURN
-
-Returns a hash of simple field names to encoded values for those fields.
-
-=back
-
-=cut
-
-sub _SingleTableHash {
-    # Get the parameters.
-    my ($self, $fieldHash, $objectName, $unchanged) = @_;
-    # Declare the return variable.
-    my %retVal;
-    # Loop through the fields.
-    for my $key (keys %$fieldHash) {
-        my $fieldData = $self->_FindField($key, $objectName);
-        my $value = $fieldHash->{$key};
-        if (! $unchanged) {
-            $value = encode($fieldData->{type}, $value);
-        }
-        $retVal{$fieldData->{name}} = $value;
-    }
-    # Return the result.
-    return %retVal;
-}
-
-
-=head3 _FindField
-
-    my $fieldData = $erdb->_FindField($string, $defaultName);
-
-Return the descriptor for the named field. If the field does not exist or
-the name is invalid, an error will occur.
-
-=over 4
-
-=item string
-
-Field name string to be parsed. See L</Standard Field Name Format>.
-
-=item defaultName (optional)
-
-Default object name to be used if the object name is not specified in the
-input string.
-
-=item RETURN
-
-Returns the descriptor for the specified field.
-
-=back
-
-=cut
-
-sub _FindField {
-    # Get the parameters.
-    my ($self, $string, $defaultName) = @_;
-    # Declare the return variable.
-    my $retVal;
-    # Parse the string.
-    my ($tableName, $fieldName) = ERDB::ParseFieldName($string, $defaultName);
-    if (! defined $tableName) {
-        # Here the field name string has an invalid format.
-        Confess("Invalid field name specification \"$string\".");
-    } else {
-        # Find the structure for the specified object.
-        $retVal = $self->_CheckField($tableName, $fieldName);
-        if (! defined $retVal) {
-            Confess("Field \"$fieldName\" not found in \"$tableName\".");
-        }
-    }
-    # Return the result.
-    return $retVal;
-}
-
-=head3 _CheckField
-
-    my $descriptor = $erdb->_CheckField($objectName, $fieldName);
-
-Return the descriptor for the specified field in the specified entity or
-relationship, or an undefined value if the field does not exist.
-
-=over 4
-
-=item objectName
-
-Name of the relevant entity or relationship. If the object does not exist,
-an error will be thrown.
-
-=item fieldName
-
-Name of the relevant field.
-
-=item RETURN
-
-Returns the field descriptor from the metadata, or C<undef> if the field
-does not exist.
-
-=back
-
-=cut
-
-sub _CheckField {
-    # Get the parameters.
-    my ($self, $objectName, $fieldName) = @_;
-    # Declare the return variable.
-    my $retVal;
-        # Find the structure for the specified object. This will fail
-        # if the object name is invalid.
-        my $objectData = $self->_GetStructure($objectName);
-        # Look for the field.
-        my $fields = $objectData->{Fields};
-        if (exists $fields->{$fieldName}) {
-            # We found it, so return the descriptor.
-            $retVal = $fields->{$fieldName};
-        }
-    # Return the result.
-    return $retVal;
-}
-
-=head3 _RelationMap
-
-    my @relationMap = _RelationMap($mappedNameHashRef, $mappedNameListRef);
-
-Create the relation map for an SQL query. The relation map is used by
-L</ERDB::Object> to determine how to interpret the results of the query.
-
-=over 4
-
-=item mappedNameHashRef
-
-Reference to a hash that maps object name aliases to real object names.
-
-=item mappedNameListRef
-
-Reference to a list of object name aliases in the order they appear in the
-SELECT list.
-
-=item RETURN
-
-Returns a list of 3-tuples. Each tuple consists of an object name alias followed
-by the actual name of that object and a flag that is TRUE if the alias is a converse.
-This enables the L</ERDB::Object> to determine the order of the tables in the
-query and which object name belongs to each object alias name. Most of the time
-the object name and the alias name are the same; however, if an object occurs
-multiple times in the object name list, the second and subsequent occurrences
-may be given a numeric suffix to indicate it's a different instance. In
-addition, some relationship names may be specified using their converse name.
-
-=back
-
-=cut
-
-sub _RelationMap {
-    # Get the parameters.
-    my ($mappedNameHashRef, $mappedNameListRef) = @_;
-    # Declare the return variable.
-    my @retVal = ();
-    # Build the map.
-    for my $mappedName (@{$mappedNameListRef}) {
-        push @retVal, [$mappedName, @{$mappedNameHashRef->{$mappedName}}];
-    }
-    # Return it.
-    return @retVal;
-}
-
-
-=head3 _AnalyzeObjectName
-
-    my ($tableName, $embedFlag) = $erdb->_AnalyzeObjectName($baseName);
-
-This method looks at an object name (with the suffix removed) and
-determines which table contains it and whether or not it is embedded.
-This information is used to determine how to access the object when
-forming queries.
-
-=over 4
-
-=item baseName
-
-The relevant object name from an L<Object Name List>, without the numeric'
-suffix.
-
-=item RETURN
-
-Returns a two-element list consisting of (0) the name of the table containing
-the object and (1) a flag that is TRUE if the object is embedded and FALSE
-otherwise.
-
-=back
-
-=cut
-
-sub _AnalyzeObjectName {
-    # Get the parameters.
-    my ($self, $baseName) = @_;
-    # Denote that so far it appears we are not embedded.
-    my $embedFlag = 0;
-    # Get the alias of the object name.
-    my $tableName = $self->{_metaData}{AliasTable}{$baseName};
-    if (! $tableName) {
-        Confess("Unknown object name $baseName");
-    } elsif ($tableName ne $baseName) {
-        # Here we must have a relationship. Is it embedded?
-        my $relThing = $self->FindRelationship($baseName);
-        if ($relThing->{embedded}) {
-            $embedFlag = 1;
-        }
-    }
-    # Return the results.
-    return ($tableName, $embedFlag);
-}
-
-
-=head3 _GetCrossing
-
-    my $joinList = $erdb->_GetCrossing($table1, $table2);
-
-Return the list of join instructions for crossing from one table to
-another, or C<undef> if no crossing is possible.
-
-=over 4
-
-=item table1
-
-Name of the table on which the crossing starts.
-
-=item table2
-
-Name of the table on which the crossing ends.
-
-=item RETURN
-
-Returns a reference to a list of join instructions. Each join instruction will be a 4-tuple containins a source table name,
-a source field name, a target table name, and a target field name. Sometimes the referenced list will be empty, indicating
-the two tables are the same and no join is required. If no crossing is possible, this method will return C<undef>.
-
-=back
-
-=cut
-
-sub _GetCrossing {
-    # Get the parameters.
-    my ($self, $table1, $table2) = @_;
-    # Get the crossing information. It's in a two-dimensional hash.
-    my $retVal = $self->{_metaData}{CrossingTable}{$table1}{$table2};
-    # Return the result.
-    return $retVal;
-}
-
-
-=head3 _GetStatementHandle
-
-    my $sth = $erdb->_GetStatementHandle($command, $params);
-
-This method will prepare and execute an SQL query, returning the statement handle.
-The main reason for doing this here is so that everybody who does SQL queries gets
-the benefit of tracing.
-
-=over 4
-
-=item command
-
-Command to prepare and execute.
-
-=item params
-
-Reference to a list of the values to be substituted in for the parameter marks.
-
-=item RETURN
-
-Returns a prepared and executed statement handle from which the caller can extract
-results.
-
-=back
-
-=cut
-
-sub _GetStatementHandle {
-    # Get the parameters.
-    my ($self, $command, $params) = @_;
-    Confess("Invalid parameter list.") if (! defined($params) || ref($params) ne 'ARRAY');
-    # Trace the query.
-    # Get the database handle.
-    my $dbh = $self->{_dbh};
-    # Prepare the command.
-    my $retVal = $dbh->prepare_command($command);
-    # Execute it with the parameters bound in. This may require multiple retries.
-    my $rv = $retVal->execute(@$params);
-    # The number of retries will be counted in here.
-    my $retries = 0;
-    while (! $rv) {
-        # Get the error message.
-        my $msg = $dbh->ErrorMessage($retVal);
-        # Is a retry worthwhile?
-        if ($retries >= $ERDBExtras::query_retries) {
-            # No, we've tried too many times.
-            Confess($msg);
-        } elsif ($msg =~ /^DBServer Error/) {
-            # Yes. Wait, then try reconnecting.
-            sleep($ERDBExtras::sleep_time);
-            $dbh->Reconnect();
-            # Try executing the statement again.
-            $retVal = $dbh->prepare_command($command);
-            $rv = $retVal->execute(@$params);
-            # Denote we've made another retry.
-            $retries++;
-        } else {
-            # No. This error cannot be recovered by reconnecting.
-            Confess($msg);
-        }
-    }
-    # Return the statement handle.
-    return $retVal;
-}
-
-=head3 _GetLoadStats
-
-    my $stats = ERDB::_GetLoadStats();
-
-Return a blank statistics object for use by the load methods.
-
-=cut
-
-sub _GetLoadStats{
-    return Stats->new();
-}
-
-=head3 _DumpRelation
-
-    my $count = $erdb->_DumpRelation($outputDirectory, $relationName);
-
-Dump the specified relation to the specified output file in tab-delimited format.
-
-=over 4
-
-=item outputDirectory
-
-Directory to contain the output file.
-
-=item relationName
-
-Name of the relation to dump.
-
-=item RETURN
-
-Returns the number of records dumped.
-
-=back
-
-=cut
-
-sub _DumpRelation {
-    # Get the parameters.
-    my ($self, $outputDirectory, $relationName) = @_;
-    # Declare the return variable.
-    my $retVal = 0;
-    # Open the output file.
-    my $fileName = "$outputDirectory/$relationName.dtx";
-    open(DTXOUT, ">$fileName") || Confess("Could not open dump file $fileName: $!");
-    # Create a query for the specified relation.
-    my $dbh = $self->{_dbh};
-    my $query = $dbh->prepare_command("SELECT * FROM $relationName");
-    # Execute the query.
-    $query->execute() || Confess("SELECT error dumping $relationName.");
-    # Loop through the results.
-    while (my @row = $query->fetchrow) {
-        # Escape any tabs or new-lines in the row text, and convert NULLs.
-        for my $field (@row) {
-            if (! defined $field) {
-                $field = "\\N";
-            } else {
-                $field =~ s/\n/\\n/g;
-                $field =~ s/\t/\\t/g;
-            }
-        }
-        # Tab-join the row and write it to the output file.
-        my $rowText = join("\t", @row);
-        print DTXOUT "$rowText\n";
-        $retVal++;
-    }
-    # Close the output file.
-    close DTXOUT;
-    # Return the write count.
-    return $retVal;
-}
-
-=head3 _GetStructure
-
-    my $objectData = $self->_GetStructure($objectName);
-
-Get the data structure for a specified entity or relationship.
-
-=over 4
-
-=item objectName
-
-Name of the desired entity or relationship.
-
-=item RETURN
-
-The descriptor for the specified object.
-
-=back
-
-=cut
-
-sub _GetStructure {
-    # Get the parameters.
-    my ($self, $objectName) = @_;
-    # Get the metadata structure.
-    my $metadata = $self->{_metaData};
-    # Get the descriptor from the metadata.
-    my $retVal = $metadata->{Entities}{$objectName};
-    if (! $retVal) {
-        my $obverse = $metadata->{ConverseTable}{$objectName} // $objectName;
-        $retVal = $metadata->{Relationships}{$obverse};
-        if (! $retVal) {
-            Confess("Object $objectName not found in database.");
-        }
-    }
-    # Return the descriptor.
-    return $retVal;
-}
-
-
-=head3 _GetRelationTable
-
-    my $relHash = $erdb->_GetRelationTable($objectName);
-
-Get the list of relations for a specified entity or relationship.
-
-=over 4
-
-=item objectName
-
-Name of the desired entity or relationship.
-
-=item RETURN
-
-A table containing the relations for the specified object.
-
-=back
-
-=cut
-
-sub _GetRelationTable {
-    # Get the parameters.
-    my ($self, $objectName) = @_;
-    # Get the descriptor from the metadata.
-    my $objectData = $self->_GetStructure($objectName);
-    # Return the object's relation list.
-    return $objectData->{Relations};
-}
-
-=head3 _ValidateFieldNames
-
-    $erdb->ValidateFieldNames($metadata);
-
-Determine whether or not the field names in the specified metadata
-structure are valid. If there is an error, this method will abort.
-
-=over 4
-
-=item metadata
-
-Metadata structure loaded from the XML data definition.
-
-=back
-
-=cut
-
-sub _ValidateFieldNames {
-    # Get the object.
-    my ($metadata) = @_;
-    # Declare the return value. We assume success.
-    my $retVal = 1;
-    # Loop through the sections of the database definition.
-    for my $section ('Entities', 'Relationships') {
-        # Loop through the objects in this section.
-        for my $object (values %{$metadata->{$section}}) {
-            # Loop through the object's fields.
-            for my $fieldName (keys %{$object->{Fields}}) {
-                # If this field name is invalid, set the return value to zero
-                # so we know we encountered an error.
-                if (! ValidateFieldName($fieldName)) {
-                    $retVal = 0;
-                }
-            }
-        }
-    }
-    # If an error was found, fail.
-    if ($retVal  == 0) {
-        Confess("Errors found in field names.");
-    }
-}
-
-=head3 _LoadRelation
-
-    my $stats = $erdb->_LoadRelation($directoryName, $relationName, $rebuild);
-
-Load a relation from the data in a tab-delimited disk file. The load will only
-take place if a disk file with the same name as the relation exists in the
-specified directory.
-
-=over 4
-
-=item dbh
-
-DBKernel object for accessing the database.
-
-=item directoryName
-
-Name of the directory containing the tab-delimited data files.
-
-=item relationName
-
-Name of the relation to load.
-
-=item rebuild
-
-TRUE if the table should be dropped and re-created before loading.
-
-=item RETURN
-
-Returns a statistical object describing the number of records read and a list of
-error messages.
-
-=back
-
-=cut
-
-sub _LoadRelation {
-    # Get the parameters.
-    my ($self, $directoryName, $relationName, $rebuild) = @_;
-    # Create the file name.
-    my $fileName = "$directoryName/$relationName";
-    # If the file doesn't exist, try adding the .dtx suffix.
-    if (! -e $fileName) {
-        $fileName .= ".dtx";
-        if (! -e $fileName) {
-            $fileName = "";
-        }
-    }
-    # Create the return object.
-    my $retVal = _GetLoadStats();
-    # If a file exists to load the table, its name will be in $fileName. Otherwise, $fileName will
-    # be a null string.
-    if ($fileName ne "") {
-        # Load the relation from the file.
-        $retVal = $self->LoadTable($fileName, $relationName, truncate => $rebuild);
-    } elsif ($rebuild) {
-        # Here we are rebuilding, but no file exists, so we just re-create the table.
-        $self->CreateTable($relationName);
-    }
-    # Return the statistics from the load.
-    return $retVal;
-}
-
-
-=head3 _LoadMetaData
-
-    my $metadata = ERDB::_LoadMetaData($self, $filename, $external);
-
-This method loads the data describing this database from an XML file into a
-metadata structure. The resulting structure is a set of nested hash tables
-containing all the information needed to load or use the database. The schema
-for the XML file is F<ERDatabase.xml>.
-
-=over 4
-
-=item self
-
-Blessed ERDB object.
-
-=item filename
-
-Name of the file containing the database definition.
-
-=item external (optional)
-
-If TRUE, then the internal DBD stored in the database (if any) will be
-bypassed. This option is usually used by the load-related command-line
-utilities.
-
-=item RETURN
-
-Returns a structure describing the database.
-
-=back
-
-=cut
-
-sub _LoadMetaData {
-    # Get the parameters.
-    my ($self, $filename, $external) = @_;
-    # Declare the return variable.
-    my $metadata;
-    # Get the database handle.
-    my $dbh = $self->{_dbh};
-    # Check for an internal DBD.
-    if (defined $dbh && ! $external) {
-        # Check for a metadata table.
-        if ($dbh->table_exists(METADATA_TABLE)) {
-            # Check for an internal DBD.
-            my $rv = $dbh->SQL("SELECT data FROM " . METADATA_TABLE . " WHERE id = ?",
-                               0, "DBD");
-            if ($rv && scalar @$rv > 0) {
-                # Here we found something. The return value is a reference to a
-                # list containing a 1-tuple.
-                my $frozen = $rv->[0][0];
-                ($metadata) = FreezeThaw::thaw($frozen);
-            }
-        }
-    }
-    # If we didn't get an internal DBD, read the external one.
-    if (! defined $metadata) {
-        # Slurp the XML file into a variable. Extensive use of options is used to
-        # insure we get the exact structure we want.
-        $metadata = ReadMetaXML($filename);
-        # Before we go any farther, we need to validate the field and object names.
-        # If an error is found, the method below will fail.
-        _ValidateFieldNames($metadata);
-        # This will map each converse to its base relationship name.
-        my %converses;
-        # Next we need to create a hash table for finding relations. The entities
-        # and relationships are implemented as one or more database relations.
-        my %masterRelationTable = ();
-        # We also have a table for mapping alias names to object names. This is
-        # useful when processing object name lists.
-        my %aliasTable = ();
-        # This table gives us instructions for crossing from one object to another.
-        # For each pair of names that can appear next to each other, we have a 2-tuple
-        # containing a field from the left object and a field from the right object.
-        # If the two objects are the same, we have an empty string.
-        my %crossings = ();
-        # Get the entity and relationship lists.
-        my $entityList = $metadata->{Entities};
-        my $relationshipList = $metadata->{Relationships};
-        # Now we need to find the embedded relationships. For each entity, this hash
-        # will list its embedded relationships.
-        my %embeds;
-        for my $relationshipName (keys %$relationshipList) {
-            my $relData = $relationshipList->{$relationshipName};
-            # Is thie relationship embedded?
-            if ($relData->{embedded}) {
-                # Yes. Add it to the to-entity's list.
-                push @{$embeds{$relData->{to}}}, $relationshipName;
-            }
-        }
-        # Loop through the entities.
-        for my $entityName (keys %{$entityList}) {
-            my $entityStructure = $entityList->{$entityName};
-            #
-            # The first step is to fill in all the entity's missing values. For
-            # C<Field> elements, the relation name must be added where it is not
-            # specified. For relationships, the B<from-link> and B<to-link> fields
-            # must be inserted, and for entities an B<id> field must be added to
-            # each relation. Finally, each field will have a C<PrettySort> attribute
-            # added that can be used to pull the implicit fields to the top when
-            # displaying the field documentation and a realName attribute that tells
-            # field's name in the SQL database.
-            #
-            # Fix up this entity.
-            _FixupFields($entityStructure, $entityName);
-            # Add the ID field.
-            _AddField($entityStructure, 'id', { type => $entityStructure->{keyType},
-                                                name => 'id',
-                                                relation => $entityName,
-                                                realName => 'id',
-                                                Notes => { content => "Unique identifier for this \[b\]$entityName\[/b\]." },
-                                                PrettySort => 0});
-            # Now we need to add the special fields for the embedded relationships. Such fields
-            # will all have names of the form <relationshipName>_<fieldName>. Since underscores
-            # are not legal in field names, this will not cause a conflict.
-            my $embedList = $embeds{$entityName} // [];
-            for my $embeddedRelationship (@$embedList) {
-                # Get the relationship descriptor.
-                my $relData = $relationshipList->{$embeddedRelationship};
-                # Fix it up.
-                _FixupFields($relData, $entityName, $embeddedRelationship);
-                # Add its from- and to-link fields.
-                _AddFromToFields($relData, $entityList, $entityName);
-                # Get the relationship fields.
-                my $relFields = $relData->{Fields};
-                # Fix the real names on the from- and to-links.
-                my $fromName = join("_", $embeddedRelationship, 'link');
-                $relFields->{'from-link'}{realName} = $fromName;
-                $relFields->{'to-link'}{realName} = 'id';
-                # Add its crossings to the crossings table.
-                my $fromEntity = $relData->{from};
-                my $converse = $relData->{converse};
-                $crossings{$fromEntity}{$embeddedRelationship} = ['id', $fromName];
-                $crossings{$converse}{$fromEntity} = [$fromName, 'id'];
-                $crossings{$embeddedRelationship}{$entityName} = '';
-                $crossings{$entityName}{$converse} = '';
-                # Copy the fields (except the to-link) to this entity and mark them imported.
-                for my $fieldName (keys %$relFields) {
-                    if ($fieldName ne 'to-link') {
-                        my %fieldData = %{$relFields->{$fieldName}};
-                        $fieldData{imported} = 1;
-                        my $myFieldName = $fieldData{realName};
-                        _AddField($entityStructure, $myFieldName, \%fieldData);
-                    }
-                }
-                # Add the from-index as an index on this entity.
-                my $newIndex = $relData->{FromIndex};
-                if (! $newIndex) {
-                    $newIndex = { IndexFields => [], Notes => { content =>
-                        "This index implements the \[b\]\[link #$embeddedRelationship\]$embeddedRelationship\[/link\]\[/b\] relationship."
-                    }};
-                } else {
-                    # Now we have to map the relationship field names to their real names
-                    # in the entity.
-                    for my $indexField (@{$newIndex->{IndexFields}}) {
-                        my $oldName = $indexField->{name};
-                        $indexField->{name} = $relFields->{$oldName}{realName};
-                    }
-                }
-                # The from-link field has to be added at the beginning and the ID at the end.
-                unshift @{$newIndex->{IndexFields}}, { name => $fromName, order => 'ascending' };
-                push @{$newIndex->{IndexFields}}, { name => 'id', order => 'ascending' };
-                # Add the index to our index list.
-                push @{$entityStructure->{Indexes}}, $newIndex;
-                # Store the relationship and its converse in the alias table.
-                $aliasTable{$embeddedRelationship} = $entityName;
-                $aliasTable{$converse} = $entityName;
-                # Store the converse in the converse table.
-                $converses{$converse} = $embeddedRelationship;
-                $relData->{obverse} = $embeddedRelationship;
-            }
-            # Store the entity in the alias table.
-            $aliasTable{$entityName} = $entityName;
-            #
-            # The current field list enables us to quickly find the relation
-            # containing a particular field. We also need a list that tells us the
-            # fields in each relation. We do this by creating a Relations structure
-            # in the entity structure and collating the fields into it based on
-            # their C<relation> property. There is one tricky bit, which is that
-            # every relation has to have the C<id> field in it. Note also that the
-            # field list is put into a C<Fields> member of the relation's structure
-            # so that it looks more like the entity and relationship structures.
-            #
-            # First we need to create the relations list.
-            my $relationTable = { };
-            # Loop through the fields. We use a list of field names to prevent a problem with
-            # the hash table cursor losing its place during the loop.
-            my $fieldList = $entityStructure->{Fields};
-            my @fieldNames = keys %{$fieldList};
-            for my $fieldName (@fieldNames) {
-                my $fieldData = $fieldList->{$fieldName};
-                # Get the current field's relation name.
-                my $relationName = $fieldData->{relation};
-                # Insure the relation exists.
-                if (!exists $relationTable->{$relationName}) {
-                    $relationTable->{$relationName} = { Fields => { } };
-                }
-                # Add the field to the relation's field structure.
-                $relationTable->{$relationName}->{Fields}->{$fieldName} = $fieldData;
-            }
-            # Now that we've organized all our fields by relation name we need to do
-            # some serious housekeeping. We must add the C<id> field to every
-            # relation, convert each relation to a list of fields, and add a pointer
-            # to the parent entity. First, we need  the ID field itself.
-            my $idField = $fieldList->{id};
-            # Loop through the relations.
-            for my $relationName (keys %{$relationTable}) {
-                my $relation = $relationTable->{$relationName};
-                # Point this relation to its parent entity.
-                $relation->{owner} = $entityName;
-                # Get the relation's field list.
-                my $relationFieldList = $relation->{Fields};
-                # Add the ID field to it. If the field's already there, it will not make any
-                # difference.
-                $relationFieldList->{id} = $idField;
-                # Convert the field set from a hash into a list using the pretty-sort number.
-                $relation->{Fields} = _ReOrderRelationTable($relationFieldList);
-                # Add the relation to the master table.
-                $masterRelationTable{$relationName} = $relation;
-            }
-            # The indexes come next. The primary relation will have a unique-keyed
-            # index based on the ID field. The other relations must have at least
-            # one index that begins with the ID field. In addition, the metadata may
-            # require alternate indexes. We do those alternate indexes first. To
-            # begin, we need to get the entity's field list and index list.
-            my $indexList = $entityStructure->{Indexes};
-            # Loop through the indexes.
-            for my $indexData (@{$indexList}) {
-                # We need to find this index's fields. All of them should belong to
-                # the same relation. The ID field is an exception, since it's in all
-                # relations.
-                my $relationName = '0';
-                for my $fieldDescriptor (@{$indexData->{IndexFields}}) {
-                    # Get this field's name.
-                    my $fieldName = $fieldDescriptor->{name};
-                    # Only proceed if it is NOT the ID field.
-                    if ($fieldName ne 'id') {
-                        # Insure the field name is valid.
-                        my $fieldThing = $fieldList->{$fieldName};
-                        if (! defined $fieldThing) {
-                            Confess("Invalid index: field $fieldName does not belong to $entityName.");
-                        } else {
-                            # Find the relation containing the current index field.
-                            my $thisName = $fieldThing->{relation};
-                            if ($relationName eq '0') {
-                                # Here we're looking at the first field, so we save its
-                                # relation name.
-                                $relationName = $thisName;
-                            } elsif ($relationName ne $thisName) {
-                                # Here we have a field mismatch.
-                                Confess("Mixed index: field $fieldName does not belong to relation $relationName.");
-                            }
-                        }
-                    }
-                }
-                # Now $relationName is the name of the relation that contains this
-                # index. Add the index structure to the relation.
-                push @{$relationTable->{$relationName}->{Indexes}}, $indexData;
-            }
-            # Now each index has been put in a relation. We need to add the primary
-            # index for the primary relation.
-            push @{$relationTable->{$entityName}->{Indexes}},
-                { IndexFields => [ {name => 'id', order => 'ascending'} ], primary => 1,
-                  Notes => { content => "Primary index for $entityName." }
-                };
-            # The next step is to insure that each relation has at least one index
-            # that begins with the ID field. After that, we convert each relation's
-            # index list to an index table. We first need to loop through the
-            # relations.
-            for my $relationName (keys %{$relationTable}) {
-                my $relation = $relationTable->{$relationName};
-                # Get the relation's index list.
-                my $indexList = $relation->{Indexes};
-                # Insure this relation has an ID index.
-                my $found = 0;
-                for my $index (@{$indexList}) {
-                    if ($index->{IndexFields}->[0]->{name} eq "id") {
-                        $found = 1;
-                    }
-                }
-                if ($found == 0) {
-                    push @{$indexList}, { IndexFields => [ {name => 'id',
-                                                            order => 'ascending'} ] };
-                }
-                # Attach all the indexes to the relation.
-                _ProcessIndexes($indexList, $relation, $relationName);
-            }
-            # Finally, we add the relation structure to the entity.
-            $entityStructure->{Relations} = $relationTable;
-        }
-        # Loop through the relationships. Relationships actually turn out to be much
-        # simpler than entities. For one thing, there is only a single constituent
-        # relation.
-        for my $relationshipName (keys %{$relationshipList}) {
-            my $relationshipStructure = $relationshipList->{$relationshipName};
-            # Embedded relationships were already handled, so only process this
-            # relationship if it is NOT embedded.
-            if (! $relationshipStructure->{embedded}) {
-                # Fix up this relationship.
-                _FixupFields($relationshipStructure, $relationshipName);
-                _AddFromToFields($relationshipStructure, $entityList, $relationshipName);
-                # Create an index-free relation from the fields.
-                my $thisRelation = { Fields => _ReOrderRelationTable($relationshipStructure->{Fields}),
-                                     Indexes => { }, owner => $relationshipName };
-                $relationshipStructure->{Relations} = { $relationshipName => $thisRelation };
-                # Get the converse name.
-                my $converse = $relationshipStructure->{converse};
-                # Put the relationship in the alias table.
-                $aliasTable{$relationshipName} = $relationshipName;
-                $aliasTable{$converse} = $relationshipName;
-                # Put the converse in the converse table.
-                $converses{$converse} = $relationshipName;
-                $relationshipStructure->{obverse} = $relationshipName;
-                # Add the alternate indexes (if any). This MUST be done before the FROM
-                # and TO indexes, because it erases the relation's index list.
-                if (exists $relationshipStructure->{Indexes}) {
-                    _ProcessIndexes($relationshipStructure->{Indexes}, $thisRelation, $relationshipName);
-                }
-                # Create the FROM and TO indexes.
-                _CreateRelationshipIndex("From", $relationshipName, $relationshipStructure);
-                _CreateRelationshipIndex("To", $relationshipName, $relationshipStructure);
-                # Add the relation to the master table.
-                $masterRelationTable{$relationshipName} = $thisRelation;
-                # Compute the crossings.
-                my $fromEntity = $relationshipStructure->{from};
-                my $toEntity = $relationshipStructure->{to};
-                $crossings{$fromEntity}{$relationshipName} = ['id', 'from_link'];
-                $crossings{$converse}{$fromEntity} = ['from_link', 'id'];
-                $crossings{$relationshipName}{$toEntity} = ['to_link', 'id'];
-                $crossings{$toEntity}{$converse} = ['id', 'to_link'];
-            }
-        }
-        # Now loop through the relationships, creating jump-crossings, that is, crossings that skip over intervening
-        # entities. We can only do this because the entity between two relationships is unique. To extend
-        # the crossings further, we would need to insure the paths are unambiguous.
-        for my $relationshipName (keys %{$relationshipList}) {
-            # Do the forward direction, then the converse.
-            for my $relVersion ($relationshipName, $relationshipList->{$relationshipName}{converse}) {
-                my @targets = keys %{$crossings{$relVersion}};
-                for my $target (@targets) {
-                    # Now we have an entity we can reach from this relationship. Get our half of the crossing.
-                    my $crossList = $crossings{$relVersion}{$target};
-                    for my $remote (keys %{$crossings{$target}}) {
-                         my $remoteList = $crossings{$target}{$remote};
-                         # We have four cases, depending on which of the relationships is embedded.
-                         # Two of the cases have the same effect.
-                         if ($crossList && $remoteList) {
-                             # Both relationships are real.
-                             $crossings{$relVersion}{$remote} = [$crossList->[0], $remoteList->[1]];
-                         } elsif ($crossList) {
-                             # Only the crossing is real.
-                             $crossings{$relVersion}{$remote} = $crossList;
-                         } else {
-                             # Either the remote is real and we want to use it, or neither is
-                             # real and we want to store a null string. Either way we just copy
-                             # the remote.
-                             $crossings{$relVersion}{$remote} = $remoteList;
-                         }
-                    }
-                }
-            }
-        }
-        # Now we loop through the entities, creating entity jumps. For each entity, we list the number of ways
-        # to get to each other object. If there's only one way, we create a jump.
-        my %jumpTable;
-        for my $entity (keys %$entityList) {
-            my %targets;
-            for my $path (keys %{$crossings{$entity}}) {
-                for my $target (keys %{$crossings{$path}}) {
-                    push @{$targets{$target}}, $path;
-                }
-            }
-            # Only keep jumps that are unambiguous.
-            my @targets = keys %targets;
-            for my $target (@targets) {
-                if (scalar @{$targets{$target}} == 1) {
-                    $targets{$target} = $targets{$target}[0];
-                } else {
-                    delete $targets{$target};
-                }
-            }
-            # Now, if there is only one path from this entity to a particular target, the targets
-            # hash will map to its name.
-            $jumpTable{$entity} = \%targets;
-        }
-        # Now store the master relation table, crossing table, converse table, and alias table in the metadata structure.
-        $metadata->{RelationTable} = \%masterRelationTable;
-        $metadata->{AliasTable} = \%aliasTable;
-        $metadata->{CrossingTable} = \%crossings;
-        $metadata->{ConverseTable} = \%converses;
-        $metadata->{JumpTable} = \%jumpTable;
-    }
-    # Return the metadata structure.
-    return $metadata;
-}
-
-=head3 _CreateRelationshipIndex
-
-    ERDB::_CreateRelationshipIndex($indexKey, $relationshipName, $relationshipStructure);
-
-Create an index for a relationship's relation.
-
-=over 4
-
-=item indexKey
-
-Type of index: either C<"From"> or C<"To">.
-
-=item relationshipName
-
-Name of the relationship.
-
-=item relationshipStructure
-
-Structure describing the relationship that the index will sort.
-
-=back
-
-=cut
-
-sub _CreateRelationshipIndex {
-    # Get the parameters.
-    my ($indexKey, $relationshipName, $relationshipStructure) = @_;
-    # Get the target relation.
-    my $relationStructure = $relationshipStructure->{Relations}->{$relationshipName};
-    # Create a descriptor for the link field that goes at the beginning of this
-    # index.
-    my $firstField = { name => lcfirst $indexKey . '-link', order => 'ascending' };
-    # Get the target index descriptor.
-    my $newIndex = $relationshipStructure->{$indexKey . "Index"};
-    # Add the first field to the index's field list. Due to the craziness of
-    # PERL, if the index descriptor does not exist, it will be created
-    # automatically so we can add the field to it.
-    unshift @{$newIndex->{IndexFields}}, $firstField;
-    # If this is a one-to-many relationship, the "To" index is unique. The index
-    # can also be forced unique by the user.
-    if ($relationshipStructure->{arity} eq "1M" && $indexKey eq "To" ||
-        $relationshipStructure->{unique}) {
-        $newIndex->{unique} = 1;
-    }
-    # Add the index to the relation.
-    _AddIndex("idx$indexKey$relationshipName", $relationStructure, $newIndex);
-}
-
-=head3 _ProcessIndexes
-
-    ERDB::_ProcessIndexes($indexList, $relation);
-
-Build the data structures for the specified indexes in the specified relation.
-
-=over 4
-
-=item indexList
-
-Reference to a list of indexes. Each index is a hash reference containing an
-optional C<Notes> value that describes the index and an C<IndexFields> value
-that is a reference to a list of index field structures. An index field
-structure, in turn, is a reference to a hash that contains a C<name> attribute
-for the field name and an C<order> attribute that specifies either C<ascending>
-or C<descending>. In this sense the index list encapsulates the XML C<Indexes>
-structure in the database definition.
-
-=item relation
-
-The structure that describes the current relation. The new index descriptors
-will be stored in the structure's C<Indexes> member. Any previous data in the
-member will be lost.
-
-=item relName
-
-The name of the relation whose indexes are being processed.
-
-=back
-
-=cut
-
-sub _ProcessIndexes {
-    # Get the parameters.
-    my ($indexList, $relation, $relName) = @_;
-    # Now we need to convert the relation's index list to an index table. We
-    # begin by creating an empty table in the relation structure.
-    $relation->{Indexes} = { };
-    # Loop through the indexes.
-    my $count = 0;
-    for my $index (@{$indexList}) {
-        # We must Add this index to the index table. Compute the index name.
-        my $indexName;
-        if ($index->{primary}) {
-            $indexName = 'PRIMARY';
-        } else {
-            $indexName = "idx$count$relName";
-        }
-        _AddIndex($indexName, $relation, $index);
-        # Increment the counter so that the next index has a different name.
-        $count++;
-    }
-}
-
-=head3 _AddIndex
-
-    ERDB::_AddIndex($indexName, $relationStructure);
-
-Add an index to a relation structure.
-
-This is a static method.
-
-=over 4
-
-=item indexName
-
-Name to give to the new index.
-
-=item relationStructure
-
-Relation structure to which the new index should be added.
-
-=item newIndex
-
-New index to add.
-
-=back
-
-=cut
-
-sub _AddIndex {
-    # Get the parameters.
-    my ($indexName, $relationStructure, $newIndex) = @_;
-    # We want to re-do the index's field list. Instead of an object for each
-    # field, we want a string consisting of the field name optionally followed
-    # by the token DESC.
-    my @fieldList = ( );
-    for my $field (@{$newIndex->{IndexFields}}) {
-        # Create a string containing the field name.
-        my $fieldString = $field->{name};
-        # Add the ordering token if needed.
-        if ($field->{order} && $field->{order} eq "descending") {
-            $fieldString .= " DESC";
-        }
-        # Push the result onto the field list.
-        push @fieldList, $fieldString;
-    }
-    # Store the field list just created as the new index field list.
-    $newIndex->{IndexFields} = \@fieldList;
-    # Add the index to the relation's index list.
-    $relationStructure->{Indexes}->{$indexName} = $newIndex;
-}
-
-=head3 _FixupFields
-
-    ERDB::_FixupFields($structure, $defaultRelationName, $objectName);
-
-This method fixes the field list for the metadata of an entity or relationship.
-It will add the caller-specified relation name to fields that do not have a name,
-the real name to all fields, and set the C<PrettySort> values.
-
-=over 4
-
-=item structure
-
-Entity or relationship structure to be fixed up.
-
-=item defaultRelationName
-
-Default relation name to be added to the fields.
-
-=item objectName
-
-If specified, this is an embedded relationship. The objectName is the
-relationship's original name, which is different from the default
-relation name.
-
-=back
-
-=cut
-
-sub _FixupFields {
-    # Get the parameters.
-    my ($structure, $defaultRelationName, $objectName) = @_;
-    # Insure the structure has a field list.
-    if (!exists $structure->{Fields}) {
-        # Here it doesn't, so we create a new one.
-        $structure->{Fields} = { };
-    } else {
-        # Loop through the fields.
-        my $fieldStructures = $structure->{Fields};
-        for my $fieldName (keys %{$fieldStructures}) {
-            my $fieldData = $fieldStructures->{$fieldName};
-            # Store the field name so we can find it when we're looking at a descriptor
-            # without its key.
-            $fieldData->{name} = $fieldName;
-            # Get the field type.
-            my $type = $fieldData->{type};
-            # Validate it.
-            if (! exists $TypeTable->{$type}) {
-                Confess("Field $fieldName of $defaultRelationName has unknown type \"$type\".");
-            }
-            # Plug in a relation name if one is missing or this is an embedded relationship.
-            if ($objectName || ! exists $fieldData->{relation}) {
-                $fieldData->{relation} = $defaultRelationName;
-            }
-            # Add the PrettySortValue.
-            $fieldData->{PrettySort} = $TypeTable->{$type}->prettySortValue();
-            # Compute the real name. This consists of the field name in SQL format.
-            # If this is an embedded relationship, the original object name is added to the field name.
-            my $sqlName = _FixName($fieldName);
-            if ($objectName) {
-                $sqlName = join('_', $objectName, $sqlName);
-            }
-            $fieldData->{realName} = $sqlName;
-        }
-    }
-}
-
-=head3 _AddFromToFields
-
-    ERDB::_AddFromToFields($relationshipStructure, $entityList, $relationshipName);
-
-Add the from-link and to-link fields to a relationship's field hash.
-
-=over 4
-
-=item relationshipStructure
-
-The relationship structure whose field list needs from- and to-links.
-
-=item entityList
-
-A reference to a hash of the entities in the DBD.
-
-=item relationshipName
-
-The name of the relation containing the fields.
-
-=back
-
-=cut
-
-sub _AddFromToFields{
-    # Get the parameters.
-    my ($relationshipStructure, $entityList, $relationshipName) = @_;
-    # Format a description for the FROM field.
-    my $fromEntity = $relationshipStructure->{from};
-    my $fromComment = "[b]id[/b] of the source [b][link #$fromEntity]$fromEntity\[/link][/b].";
-    # Get the FROM entity's key type.
-    my $fromType = $entityList->{$fromEntity}->{keyType};
-    # Add the FROM field.
-    _AddField($relationshipStructure, 'from-link', { type => $fromType,
-                                                name => 'from-link',
-                                                relation => $relationshipName,
-                                                realName => 'from_link',
-                                                Notes => { content => $fromComment },
-                                                PrettySort => 1});
-    # Format a description for the TO field.
-    my $toEntity = $relationshipStructure->{to};
-    my $toComment = "[b]id[/b] of the target [b][link #$toEntity]$toEntity\[/link][/b].";
-    # Get the TO entity's key type.
-    my $toType = $entityList->{$toEntity}->{keyType};
-    # Add the TO field.
-    _AddField($relationshipStructure, 'to-link', { type=> $toType,
-                                              name => 'to-link',
-                                              relation => $relationshipName,
-                                              realName => 'to_link',
-                                              Notes => { content => $toComment },
-                                              PrettySort => 1});
-}
-
-=head3 _FixName
-
-    my $fixedName = ERDB::_FixName($fieldName);
-
-Fix the incoming field name so that it is a legal SQL column name.
-
-=over 4
-
-=item fieldName
-
-Field name to fix.
-
-=item RETURN
-
-Returns the fixed-up field name.
-
-=back
-
-=cut
-
-sub _FixName {
-    # Get the parameter.
-    my ($fieldName, $converse) = @_;
-    # Replace its minus signs with underscores.
-    $fieldName =~ s/-/_/g;
-    # Return the result.
-    return $fieldName;
-}
-
-=head3 _SQLFieldName
-
-    my $sqlName = $erdb->_SQLFieldName($baseName, $fieldName);
-
-Compute the real SQL name of the specified field. This method must handle
-flipping from-link and to-link on a converse relationship, and it must
-translate the field name to its real name.
-
-=over 4
-
-=item baseName
-
-The name of the table containing the field.
-
-=item fieldName
-
-The actual field name itself.
-
-=item RETURN
-
-Returns the SQL name of the field, or C<undef> if the field does
-not exist.
-
-=back
-
-=cut
-
-sub _SQLFieldName {
-    # Get the parameters.
-    my ($self, $baseName, $fieldName) = @_;
-    # Declare the return variable.
-    my $retVal;
-    # We'll compute the real field name in here.
-    my $realName = $fieldName;
-    # Allow the use of underscores for hyphens.
-    $realName =~ tr/_/-/;
-    # Is this a converse relationship?
-    my $obverse = $self->{_metaData}{ConverseTable}{$baseName};
-    if ($obverse) {
-        # Yes. Do the from-to flipping.
-        if ($fieldName eq 'from-link') {
-            $realName = 'to-link';
-        } elsif ($fieldName eq 'to-link') {
-            $realName = 'from-link';
-        }
-        # Denote that the object we're looking for is the
-        # obverse.
-        $baseName = $obverse;
-    }
-    # Get the object's field table.
-    my $fieldTable = $self->GetFieldTable($baseName);
-    # Get the field descriptor.
-    my $fieldThing = $fieldTable->{$realName};
-    if ($fieldThing) {
-        # We found the field, so return its real name.
-        $retVal = $fieldThing->{realName};
-    }
-    # Return the result.
-    return $retVal;
-}
-
-=head3 _FixNames
-
-    my @fixedNames = ERDB::_FixNames(@fields);
-
-Fix all the field names in a list. This is essentially a batch call to
-L</_FixName>.
-
-=over 4
-
-=item fields
-
-List of field names to fix.
-
-=item RETURN
-
-Returns a list of fixed-up versions of the incoming field names.
-
-=back
-
-=cut
-
-sub _FixNames {
-    # Create the result list.
-    my @result = ( );
-    # Loop through the incoming parameters.
-    for my $field (@_) {
-        push @result, _FixName($field);
-    }
-    # Return the result.
-    return @result;
-}
-
-=head3 _AddField
-
-    ERDB::_AddField($structure, $fieldName, $fieldData);
-
-Add a field to a field list.
-
-=over 4
-
-=item structure
-
-Structure (usually an entity or relationship) that is to contain the field.
-
-=item fieldName
-
-Name of the new field.
-
-=item fieldData
-
-Structure containing the data to put in the field.
-
-=back
-
-=cut
-
-sub _AddField {
-    # Get the parameters.
-    my ($structure, $fieldName, $fieldData) = @_;
-    # Create the field structure by copying the incoming data.
-    my $fieldStructure = {%{$fieldData}};
-    # Get a reference to the field list itself.
-    my $fieldList = $structure->{Fields};
-    # Add the field to the field list.
-    $fieldList->{$fieldName} = $fieldStructure;
-}
-
-=head3 _ReOrderRelationTable
-
-    my \@fieldList = ERDB::_ReOrderRelationTable(\%relationTable);
-
-This method will take a relation table and re-sort it according to the implicit
-ordering of the C<PrettySort> property. Instead of a hash based on field names,
-it will return a list of fields. This requires creating a new hash that contains
-the field name in the C<name> property but doesn't have the C<PrettySort>
-property, and then inserting that new hash into the field list.
-
-This is a static method.
-
-=over 4
-
-=item relationTable
-
-Relation hash to be reformatted into a list.
-
-=item RETURN
-
-A list of field hashes.
-
-=back
-
-=cut
-
-sub _ReOrderRelationTable {
-    # Get the parameters.
-    my ($relationTable) = @_;
-    # Create the return list.
-    my @resultList;
-    # Rather than copy all the fields in a single pass, we make multiple passes
-    # and only copy fields whose PrettySort value matches the current pass
-    # number. This process continues until we process all the fields in the
-    # relation.
-    my $fieldsLeft = (values %{$relationTable});
-    for (my $sortPass = 0; $fieldsLeft > 0; $sortPass++) {
-        # Loop through the fields. Note that we lexically sort the fields. This
-        # makes field name secondary to pretty-sort number in the final
-        # ordering.
-        for my $fieldName (sort keys %{$relationTable}) {
-            # Get this field's data.
-            my $fieldData = $relationTable->{$fieldName};
-            # Verify the sort pass.
-            if ($fieldData->{PrettySort} == $sortPass) {
-                # Here we're in the correct pass. Denote we've found a field.
-                $fieldsLeft--;
-                # The next step is to create the field structure. This done by
-                # copying all of the field elements except PrettySort and adding
-                # the name.
-                my %thisField;
-                for my $property (keys %{$fieldData}) {
-                    if ($property ne 'PrettySort') {
-                        $thisField{$property} = $fieldData->{$property};
-                    }
-                }
-                $thisField{name} = $fieldName;
-                # Now we add this field to the end of the result list.
-                push @resultList, \%thisField;
-            }
-        }
-    }
-    # Return a reference to the result list.
-    return \@resultList;
-
-}
-
-=head3 _IsPrimary
-
-    my $flag = $erdb->_IsPrimary($relationName);
-
-Return TRUE if a specified relation is a primary relation, else FALSE. A
-relation is primary if it has the same name as an entity or relationship.
-
-=over 4
-
-=item relationName
-
-Name of the relevant relation.
-
-=item RETURN
-
-Returns TRUE for a primary relation, else FALSE.
-
-=back
-
-=cut
-
-sub _IsPrimary {
-    # Get the parameters.
-    my ($self, $relationName) = @_;
-    # Check for the relation in the entity table.
-    my $entityTable = $self->{_metaData}{Entities};
-    my $retVal = exists $entityTable->{$relationName};
-    if (! $retVal) {
-        # Check for it in the relationship table.
-        my $relationshipTable = $self->{_metaData}{Relationships};
-        $retVal = exists $relationshipTable->{$relationName};
-    }
-    # Return the determination indicator.
-    return $retVal;
-}
-
-
-=head3 InternalizeDBD
-
-    $erdb->InternalizeDBD();
-
-Save the DBD metadata into the database so that it can be retrieved in the
-future.
-
-=cut
-
-sub InternalizeDBD {
-    # Get the parameters.
-    my ($self) = @_;
-    # Get the database handle.
-    my $dbh = $self->{_dbh};
-    # Insure we have a metadata table.
-    if (! $dbh->table_exists(METADATA_TABLE)) {
-        $dbh->create_table(tbl => METADATA_TABLE,
-                           flds => 'id VARCHAR(20) NOT NULL PRIMARY KEY, data MEDIUMTEXT');
-    }
-    # Delete the current DBD record.
-    $dbh->SQL("DELETE FROM " . METADATA_TABLE . " WHERE id = ?", 0, 'DBD');
-    # Freeze the DBD metadata.
-    my $frozen = FreezeThaw::freeze($self->{_metaData});
-    # Store it in the database.
-    $dbh->SQL("INSERT INTO " . METADATA_TABLE . " (id, data) VALUES (?, ?)", 0, 'DBD',
-              $frozen);
-}
-
-
-=head2 Autocounter Support
-
-=head3 RefreshIDTable
-
-    $erdb->RefreshIDTable();
-
-This method insures the ID table is up-to-date. It is dropped and recreated, and
-its records are computed from the database content of the autocounter entities.
-
-=cut
-
-sub RefreshIDTable {
-    # Get the parameters.
-    my ($self) = @_;
-    # Get the database handle.
-    my $dbh = $self->{_dbh};
-    # Drop the table if it exists.
-    $dbh->drop_table(tbl => ID_TABLE);
-    # Re-create the table.
-    $dbh->create_table(tbl => ID_TABLE,
-            flds => 'entity VARCHAR(128) NOT NULL PRIMARY KEY, next_id BIGINT');
-    # Loop through the entity definitions.
-    my $entityHash = $self->{_metaData}{Entities};
-    for my $entity (keys %$entityHash) {
-        # Is this an autocounter entity?
-        if ($entityHash->{$entity}{autocounter}) {
-            # Yes. Get its highest key.
-            my ($maxID) = $self->GetFlat($entity, "ORDER BY $entity(id) DESC LIMIT 1", [], 'id');
-            # Compute the next available key.
-            my $nextID = ($maxID ? $maxID + 1 : 1);
-            # Create the entity's ID record.
-            $dbh->SQL("INSERT INTO " . ID_TABLE . " (entity, next_id) VALUES (?, ?)", 0,
-                    $entity, $nextID);
-        }
-    }
-}
-
-=head3 AllocateIds
-
-    my $nextID = $erdb->AllocateIds($entityName, $count);
-
-Allocate one or more autocounter IDs for the specified entity. After calling this
-method, the client may freely insert entity instances with ID numbers in the range
-[$nextID, $nextID + $count - 1].
-
-=over 4
-
-=item entityName
-
-Name of the entity for which IDs are to be allocated.
-
-=item count
-
-Number of IDs to allocate.
-
-=item RETURN
-
-Returns the next available ID for the named entity.
-
-=back
-
-=cut
-
-sub AllocateIds {
-    # Get the parameters.
-    my ($self, $entityName, $count) = @_;
-    # Get the database handle.
-    my $dbh = $self->{_dbh};
-    # Loop until we successfully find an ID.
-    my $retVal;
-    while (! defined $retVal) {
-        # Get the next ID for the named entity.
-        my $rv = $dbh->SQL("SELECT next_id FROM " . ID_TABLE . " WHERE entity = ?", 0, $entityName);
-        # Extract the result record.
-        if (! scalar @$rv) {
-            Confess("$entityName is not an autocounter entity.");
-        } else {
-            my $nextID = $rv->[0][0];
-            # Attempt to allocate the ID.
-            my $success = $dbh->SQL("UPDATE " . ID_TABLE .
-                   " SET next_id = ? WHERE entity = ? AND next_id = ?", 0,
-                   $nextID + $count, $entityName, $nextID);
-            # If we succeeded, return the first known ID.
-            if ($success > 0) {
-                $retVal = $nextID;
-            }
-        }
-    }
-    # Return the new ID allocated.
-    return $retVal;
-}
-
-
-=head2 Internal Documentation-Related Methods
-
-Several of these methods refer to a wiki or a wiki rendering object.
-There is no longer wiki support; however, the L<ERDB::PDocPage>
-uses this code to render HTML by supporting wiki-like operations.
-
-=head3 _FindObject
-
-    my $objectData = $erdb->_FindObject($list => $name);
-
-Return the structural descriptor of the specified object (entity,
-relationship, or shape), or an undefined value if the object does not
-exist.
-
-=over 4
-
-=item list
-
-Name of the list containing the desired type of object (C<Entities>,
-C<Relationships>, or C<Shapes>).
-
-=item name
-
-Name of the desired object.
-
-=item RETURN
-
-Returns the object descriptor if found, or C<undef> if the object does
-not exist or is not of the proper type.
-
-=back
-
-=cut
-
-sub _FindObject {
-    # Get the parameters.
-    my ($self, $list, $name) = @_;
-    # Declare the return variable.
-    my $retVal;
-    # If the object exists, return its descriptor.
-    my $thingHash = $self->{_metaData}{$list};
-    if (exists $thingHash->{$name}) {
-        $retVal = $thingHash->{$name};
-    }
-    # Return the result.
-    return $retVal;
-}
-
-=head3 ObjectNotes
-
-    my @noteParagraphs = ERDB::ObjectNotes($objectData, $wiki);
-
-Return a list of the notes and asides for an entity or relationship in
-Wiki format.
-
-=over 4
-
-=item objectData
-
-The metadata for the desired entity or relationship.
-
-=item wiki
-
-Wiki object used to render text.
-
-=item RETURN
-
-Returns a list of text paragraphs in Wiki markup form.
-
-=back
-
-=cut
-
-sub ObjectNotes {
-    # Get the parameters.
-    my ($objectData, $wiki) = @_;
-    # Declare the return variable.
-    my @retVal;
-    # Loop through the types of notes.
-    for my $noteType (qw(Notes Asides)) {
-        my $text = $objectData->{$noteType};
-        if ($text) {
-            push @retVal, _WikiNote($text->{content}, $wiki);
-        }
-    }
-    # Return the result.
-    return @retVal;
-}
-
-=head3 _WikiNote
-
-    my $wikiText = ERDB::_WikiNote($dataString, $wiki);
-
-Convert a note or comment to Wiki text by replacing some bulletin-board codes
-with HTML. The codes supported are C<[b]> for B<bold>, C<[i]> for I<italics>,
-C<[link]> for links, C<[list]> for bullet lists. and C<[p]> for a new paragraph.
-All the codes are closed by slash-codes. So, for example, C<[b]Feature[/b]>
-displays the string C<Feature> in boldface.
-
-=over 4
-
-=item dataString
-
-String to convert to Wiki text.
-
-=item wiki
-
-Wiki object used to format the text.
-
-=item RETURN
-
-An Wiki text string derived from the input string.
-
-=back
-
-=cut
-
-sub _WikiNote {
-    # Get the parameter.
-    my ($dataString, $wiki) = @_;
-    # HTML-escape the text.
-    my $retVal = CGI::escapeHTML($dataString);
-    # Substitute the italic code.
-    $retVal =~ s#\[i\](.+?)\[/i\]#$wiki->Italic($1)#sge;
-    # Substitute the bold code.
-    $retVal =~ s#\[b\](.+?)\[/b\]#$wiki->Bold($1)#sge;
-    # Substitute for the paragraph breaks.
-    $retVal =~ s#\[p\](.+?)\[/p\]#$wiki->Para($1)#sge;
-    # Now we do the links, which are complicated by the need to know two
-    # things: the target URL and the text.
-    $retVal =~ s#\[link\s+([^\]]+)\]([^\[]+)\[/link\]#$wiki->LinkMarkup($1, $2)#sge;
-    # Finally, we have bullet lists.
-    $retVal =~ s#\[list\](.+?)\[/list\]#$wiki->List(split /\[\*\]/, $1)#sge;
-    # Return the result.
-    return $retVal;
-}
-
-=head3 _ComputeRelationshipSentence
-
-    my $text = ERDB::_ComputeRelationshipSentence($wiki, $relationshipName, $relationshipStructure, $dir);
-
-The relationship sentence consists of the relationship name between the names of
-the two related entities and an arity indicator.
-
-=over 4
-
-=item wiki
-
-L<WikiTools> object for rendering links. If this parameter is undefined, no
-link will be put in place.
-
-=item relationshipName
-
-Name of the relationship.
-
-=item relationshipStructure
-
-Relationship structure containing the relationship's description and properties.
-
-=item dir (optional)
-
-Starting point of the relationship: C<from> (default) or C<to>.
-
-=item RETURN
-
-Returns a string containing the entity names on either side of the relationship
-name and an indicator of the arity.
-
-=back
-
-=cut
-
-sub _ComputeRelationshipSentence {
-    # Get the parameters.
-    my ($wiki, $relationshipName, $relationshipStructure, $dir) = @_;
-    # This will contain the first, second, and third pieces of the sentence.
-    my @relWords;
-    # Process according to the direction.
-    if (! $dir || $dir eq 'from') {
-        # Here we're going forward.
-        @relWords = ($relationshipStructure->{from}, $relationshipName,
-                     $relationshipStructure->{to});
-    } else {
-        # Here we're going backward.
-        my $relName = $relationshipStructure->{converse};
-        @relWords = ($relationshipStructure->{to}, $relName,
-                     $relationshipStructure->{from});
-    }
-    # Now we need to set up the link. This is only necessary if the wiki object
-    # is defined.
-    if (defined $wiki) {
-        $relWords[1] = $wiki->LinkMarkup("#$relationshipName", $relWords[1]);
-    }
-    # Compute the arity.
-    my $arityCode = $relationshipStructure->{arity};
-    push @relWords, "($ArityTable{$arityCode})";
-    # Form the sentence.
-    my $retVal = join(" ", @relWords) . ".";
-    return $retVal;
-}
-
-=head3 _WikiObjectTable
-
-    my $tableMarkup = _WikiObjectTable($name, $fieldStructure, $wiki);
-
-Generate the field table for the named entity or relationship.
-
-=over 4
-
-=item name
-
-Name of the object whose field table is being generated.
-
-=item fieldStructure
-
-Field structure for the object. This is a hash mapping field names to field
-data.
-
-=item wiki
-
-L<WikiTools> object (or equivalent) for rendering HTML.
-
-=item RETURN
-
-Returns the markup for a table of field information.
-
-=back
-
-=cut
-
-sub _WikiObjectTable {
-    # Get the parameters.
-    my ($name, $fieldStructure, $wiki) = @_;
-    # Compute the table header row and data rows.
-    my ($header, $rows) = ComputeFieldTable($wiki, $name, $fieldStructure);
-    # Convert it to a table.
-    my $retVal = $wiki->Table($header, @$rows);
-    # Return the result.
-    return $retVal;
-}
-
-1;
->>>>>>> 20ad5827
+1;